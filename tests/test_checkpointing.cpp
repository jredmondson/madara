

#include "madara/knowledge/FileHeader.h"
#include "madara/knowledge/ThreadSafeContext.h"
#include "madara/knowledge/KnowledgeBase.h"
#include "madara/logger/GlobalLogger.h"

#include "madara/utility/Utility.h"

#include "madara/filters/ssl/AESBufferFilter.h"
#include "madara/knowledge/containers/Integer.h"

#include <stdio.h>
#include <iostream>
#include <string.h>

namespace logger = madara::logger;
namespace knowledge = madara::knowledge;
namespace filters = madara::filters;
namespace utility = madara::utility;
namespace containers = knowledge::containers;

#define BUFFER_SIZE    1000

<<<<<<< HEAD
void test_checkpointing (void)
{
  std::cerr << "\n*********** CHECKPOINTING TO FILE *************.\n";

  std::cerr << "Test 1: creating a 50k knowledge record.\n";

  madara::knowledge::ThreadSafeContext context;
  madara::knowledge::ThreadSafeContext context_copy;
  context.read_file ("file_var", madara::utility::expand_envs (
      "$(MADARA_ROOT)/tests/images/manaus_hotel_225x375.jpg"));

  context.set ("int_var", madara::knowledge::KnowledgeRecord::Integer (15));
  context.set ("str_var", std::string ("some string"));
  context.set ("double_var", 3.14159);

  std::vector <madara::knowledge::KnowledgeRecord::Integer> integers;
  std::vector <double> doubles;
  std::string id = "orig_context";

  integers.push_back (10);
  integers.push_back (20);
  integers.push_back (30);

  doubles.push_back (10.1);
  doubles.push_back (20.2);
  doubles.push_back (30.3);
  doubles.push_back (40.4);

  context.set ("int_array", integers);
  context.set ("double_array", doubles);

  context.print (0);

  knowledge::KnowledgeRecord::set_precision (1);
  
  std::cerr << "Test 1: saving 50k knowledge record to test1_orig.kb.\n";

  context.save_as_karl ("test1_orig.karl");
  context.save_context ("test1_orig.kb", "test_context");

  std::cerr << "Test 2: loading test1_orig.kb.\n";

  context_copy.clear ();
  context_copy.load_context ("test1_orig.kb", id);

  std::cerr << "Test 2: loaded context " << id << "\n";

  context_copy.print (0);

  std::cerr << "Test 2: Results were ";
  if (context_copy.get ("int_var") == 15
      && context_copy.get ("double_var") == 3.14159
      && context_copy.get ("str_var") == "some string"
      && context_copy.get ("int_array").to_string (", ") == "10, 20, 30"
      && context_copy.get ("double_array").to_string (", ") ==
          "10.1, 20.2, 30.3, 40.4"
      && context_copy.get ("file_var").size () > 40000)
  {
    std::cerr << "SUCCESS\n\n";
  }
  else
    std::cerr << "FAIL\n\n";

  std::cerr << "Test 3: reading 500 KB file to force buffer resize\n";

  context_copy.read_file ("file_var", madara::utility::expand_envs (
      "$(MADARA_ROOT)/tests/images/manaus_hotel_900x1500.jpg"));
  
  context_copy.print (0);
  
  std::cerr << "Test 3: saving context\n";

  context_copy.save_as_karl ("test3_bigger.karl");
  context_copy.save_context ("test3_bigger.kb", id);
  
  std::cerr << "Test 3: loading context\n";
  
  context_copy.clear ();
  context_copy.load_context ("test3_bigger.kb", id);
  
  std::cerr << "Test 3: Results were ";
  if (context_copy.get ("int_var") == madara::knowledge::KnowledgeRecord::Integer (15)
      && context_copy.get ("double_var") == 3.14159
      && context_copy.get ("str_var") == "some string"
      && context_copy.get ("int_array").to_string (", ") == "10, 20, 30"
      && context_copy.get ("double_array").to_string (", ") ==
          "10.1, 20.2, 30.3, 40.4"
      && context_copy.get ("file_var").size () > 500000)
  {
    std::cerr << "SUCCESS\n\n";
  }
  else
    std::cerr << "FAIL\n\n";

  context_copy.print (0);
  
  std::cerr << "Test 3: saving context\n";

  context_copy.save_as_karl ("test4_resave.karl");
  context_copy.save_context ("test4_resave.kb", id);
  
  std::cerr << "Test 4: loading context into a knowledge base\n";
  
  madara::knowledge::KnowledgeBase knowledge;
  knowledge.load_context ("test4_resave.kb", false);
  
  std::cerr << "Test 4: Results were ";
  if (knowledge.get ("int_var") == madara::knowledge::KnowledgeRecord::Integer (15)
      && knowledge.get ("double_var") == 3.14159
      && knowledge.get ("str_var") == "some string"
      && knowledge.get ("int_array").to_string (", ") == "10, 20, 30"
      && knowledge.get ("double_array").to_string (", ") ==
          "10.1, 20.2, 30.3, 40.4"
      && knowledge.get ("file_var").size () > 500000)
  {
    std::cerr << "SUCCESS\n\n";
  }
  else
    std::cerr << "FAIL\n\n";
  
  knowledge.print ();
  
  std::cerr << "Test 5: Adding extra_var to context and saving\n";

  context_copy.save_as_karl ("test4_bigger.karl");
  context_copy.save_context ("test4_bigger.kb", "Extra Var Context");

  context_copy.set ("extra_var", 5.0,
    madara::knowledge::KnowledgeUpdateSettings (false, false, false, false));

  context_copy.save_checkpoint ("test4_bigger.kb", "Extra Var Context");
  
  std::cerr << "Test 5: Loading new context\n";
  
  knowledge.clear ();
  knowledge.load_context ("test4_bigger.kb", true);

  std::cerr << "Test 5: Results were ";
  if (knowledge.get ("int_var") == madara::knowledge::KnowledgeRecord::Integer (15)
      && knowledge.get ("double_var") == 3.14159
      && knowledge.get ("str_var") == "some string"
      && knowledge.get ("int_array").to_string (", ") == "10, 20, 30"
      && knowledge.get ("double_array").to_string (", ") ==
          "10.1, 20.2, 30.3, 40.4"
      && knowledge.get ("file_var").size () > 500000
      && knowledge.get ("extra_var") == 5.0)
  {
    std::cerr << "SUCCESS\n\n";
  }
  else
    std::cerr << "FAIL\n\n";
  
  knowledge.print ();

  knowledge.set ("additional_var", 6.0,
    madara::knowledge::EvalSettings (true, false, false, false, false));
  
  knowledge.save_checkpoint ("test4_bigger.kb", "Additional Var Context");
  
  std::cerr << "Test 6: Loading new context\n";
  
  knowledge.clear ();
  knowledge.load_context ("test4_bigger.kb", true);

  std::cerr << "Test 6: Results were ";
  if (knowledge.get ("int_var") == madara::knowledge::KnowledgeRecord::Integer (15)
      && knowledge.get ("double_var") == 3.14159
      && knowledge.get ("str_var") == "some string"
      && knowledge.get ("int_array").to_string (", ") == "10, 20, 30"
      && knowledge.get ("double_array").to_string (", ") ==
          "10.1, 20.2, 30.3, 40.4"
      && knowledge.get ("file_var").size () > 500000
      && knowledge.get ("extra_var") == 5.0
      && knowledge.get ("additional_var") == 6.0)
  {
    std::cerr << "SUCCESS\n\n";
  }
  else
    std::cerr << "FAIL\n\n";
  
  knowledge.print ();

  
  std::cerr << "Test 7: Adding local variable without track local changes\n";
  knowledge.set (".invisible", "tee hee");
  
  std::cerr << "Test 7: Printing .invisible value\n";
  knowledge.print (".invisible = {.invisible}\n");
  knowledge.save_checkpoint ("test4_bigger.kb", "Invisible Var Context");
  
  std::cerr << "Test 7: Loading checkpoint\n";
  knowledge.clear ();
  knowledge.load_context ("test4_bigger.kb", true);
  
  std::cerr << "Test 7: Printing .invisible value (should be 0)\n";
  knowledge.print (".invisible = {.invisible}\n");
  
  std::cerr << "Test 7: Results were ";
  if (knowledge.get ("int_var") == madara::knowledge::KnowledgeRecord::Integer (15)
      && knowledge.get ("double_var") == 3.14159
      && knowledge.get ("str_var") == "some string"
      && knowledge.get ("int_array").to_string (", ") == "10, 20, 30"
      && knowledge.get ("double_array").to_string (", ") ==
          "10.1, 20.2, 30.3, 40.4"
      && knowledge.get ("file_var").size () > 500000
      && knowledge.get ("extra_var") == 5.0
      && knowledge.get ("additional_var") == 6.0
      && knowledge.get (".invisible").status ()
           == madara::knowledge::KnowledgeRecord::UNCREATED)
  {
    std::cerr << "SUCCESS\n\n";
  }
  else
    std::cerr << "FAIL\n\n";
  
  
  std::cerr << "Test 8: Adding local variable with track local changes\n";
  knowledge.set (".invisible", "tee hee",
    madara::knowledge::EvalSettings (false, false, false, false, false, true));
  
  
  std::cerr << "Test 8: Printing .invisible value\n";
  knowledge.print (".invisible = {.invisible}\n");
  knowledge.save_as_karl ("test4_bigger.karl");
  knowledge.save_checkpoint ("test4_bigger.kb", "Invisible Var Context");
  
  std::cerr << "Test 8: Loading checkpoint\n";
  knowledge.clear ();
  knowledge.load_context ("test4_bigger.kb", true);
  
  std::cerr << "Test 8: Printing .invisible value (should be 'tee hee')\n";
  knowledge.print (".invisible = {.invisible}\n");
  std::cerr << "Test 8: Results were ";
  if (knowledge.get ("int_var") == madara::knowledge::KnowledgeRecord::Integer (15)
      && knowledge.get ("double_var") == 3.14159
      && knowledge.get ("str_var") == "some string"
      && knowledge.get ("int_array").to_string (", ") == "10, 20, 30"
      && knowledge.get ("double_array").to_string (", ") ==
          "10.1, 20.2, 30.3, 40.4"
      && knowledge.get ("file_var").size () > 500000
      && knowledge.get ("extra_var") == 5.0
      && knowledge.get ("additional_var") == 6.0
      && knowledge.get (".invisible") == "tee hee")
  {
    std::cerr << "SUCCESS\n\n";
  }
  else
    std::cerr << "FAIL\n\n";
}

=======
>>>>>>> 9353ccc2
void test_checkpoint_settings (void)
{

  std::cerr << "\n*********** TEST CHECKPOINT SETTINGS *************.\n";

  knowledge::KnowledgeRecord::set_precision (1);
  
  knowledge::CheckpointSettings settings;
  knowledge::KnowledgeBase saver, loader;


  saver.set ("int_var", knowledge::KnowledgeRecord::Integer (15));
  saver.set ("str_var", std::string ("some string"));
  saver.set ("double_var", 3.14159);

  std::vector <knowledge::KnowledgeRecord::Integer> integers;
  std::vector <double> doubles;
  std::string id = "orig_context";

  integers.push_back (10);
  integers.push_back (20);
  integers.push_back (30);

  doubles.push_back (10.1);
  doubles.push_back (20.2);
  doubles.push_back (30.3);
  doubles.push_back (40.4);

  saver.set ("int_array", integers);
  saver.set ("double_array", doubles);

  // set the system lamport clock to something arbitrary
  saver.evaluate ("#set_clock (2001)");

  settings.filename = "test_context_save_1.kb";
  settings.clear_knowledge = true;

  saver.save_context (settings);
  
  loader.load_context (settings);

  std::cerr << "Test 1: Loading a context and checking values: ";
  if (loader.get ("int_var") == madara::knowledge::KnowledgeRecord::Integer (15)
      && loader.get ("double_var") == 3.14159
      && loader.get ("str_var") == "some string"
      && loader.get ("int_array").to_string (", ") == "10, 20, 30"
      && loader.get ("double_array").to_string (", ") ==
          "10.1, 20.2, 30.3, 40.4")
  {
    std::cerr << "SUCCESS\n";
  }
  else
  {
    std::cerr << "FAIL. Knowledge was:\n";
    loader.print ();
  }

  std::cerr << "Test 2: Checking expected settings with last load: ";
  if (settings.initial_lamport_clock == 2001 &&
      settings.last_lamport_clock == 2001)
  {
    std::cerr << "SUCCESS\n";
  }
  else
  {
    std::cerr << "FAIL\n";
    std::cerr << "  Expected clocks (2001:2001) but got (" <<
      settings.initial_lamport_clock << ":" << settings.last_lamport_clock <<
      ")\n";
  }

  

  settings.prefixes.push_back ("int");
  settings.initial_timestamp = 1234;
  settings.last_timestamp = 4321;
  settings.override_timestamp = true;
  settings.override_lamport = true;
  settings.initial_lamport_clock = 7;
  settings.last_lamport_clock = 7;
  settings.filename = "test_context_save_2.kb";

  //logger::global_logger->set_level (logger::LOG_MINOR);

  saver.save_context (settings);

  loader.load_context (settings);

  std::cerr << "Test 3: Loading and checking for settings restrictions: ";
  if (loader.get ("int_var") == madara::knowledge::KnowledgeRecord::Integer (15)
      && loader.get ("double_var").is_false ()
      && loader.get ("str_var").is_false ()
      && loader.get ("int_array").to_string (", ") == "10, 20, 30"
      && loader.get ("double_array").is_false ()
      && loader.get ("file_var").is_false ()
      && loader.get ("extra_var").is_false ()
      && loader.get ("additional_var").is_false ()
      && loader.get (".invisible").is_false ())
  {
    std::cerr << "SUCCESS\n";
  }
  else
  {
    std::cerr << "FAIL. Knowledge was:\n";
    loader.print ();
  }

  std::cerr << "Test 4: Checking expected settings with last load: ";
  if (settings.initial_lamport_clock == 7 &&
      settings.last_lamport_clock == 7 &&
      settings.initial_timestamp == 1234 &&
      settings.last_timestamp == 4321)
  {
    std::cerr << "SUCCESS\n";
  }
  else
  {
    std::cerr << "FAIL\n";
    std::cerr << "  Expected clocks (7:7) but got (" <<
      settings.initial_lamport_clock << ":" << settings.last_lamport_clock <<
      ")\n";
    std::cerr << "  Expected timestamps (1234:4321) but got (" <<
      settings.initial_timestamp << ":" << settings.last_timestamp <<
      ")\n";
  }

#ifdef _USE_SSL_

  filters::AESBufferFilter filter;
  filter.generate_key ("testPassword#tofile359");

  std::string test_message = "my test message";
  unsigned char buffer[200000];
  buffer[63] = 0;

  // copy current message into the buffer
  strncpy ((char *)buffer, test_message.c_str (), test_message.size () + 1);

  int encode_length (0), decode_length (0);

  std::cerr << "Test 5.1: buffer = : " << buffer << "\n";

  encode_length = filter.encode (buffer, (int)test_message.size () + 1, 63);

  std::cerr << "Test 5.1: Attempting 256bit AES on simple message: ";

  if (strncmp ((char *)buffer, test_message.c_str (), 63) != 0)
  {
    std::cerr << "SUCCESS\n";
  }
  else
  {
    std::cerr << "FAIL. Should be garbled but is the same. " << buffer << "\n";
  }

  std::cerr << "Test 5.2: buffer = : " << buffer << "\n";

  decode_length = filter.decode (buffer, encode_length, 64);

  std::cerr << "Test 5.2: Looking at unencoded message: ";

  if (strncmp ((char *)buffer, test_message.c_str (), 63) == 0)
  {
    std::cerr << "SUCCESS\n";
  }
  else
  {
    std::cerr << "FAIL. Should be same but is garbled. " << buffer << "\n";
  }

  std::cerr << "Test 5.3: encoding README.txt: ";

  test_message = utility::file_to_string (
    utility::expand_envs ("$(MADARA_ROOT)/README.txt"));
  strncpy ((char *)buffer, test_message.c_str (), test_message.size ());
  
  encode_length = filter.encode (buffer, (int)test_message.size (), sizeof(buffer));

  utility::write_file ("README_encrypted.bin", (void *)buffer, encode_length);

  test_message = utility::file_to_string ("README_encrypted.bin");
  memcpy ((char *)buffer, test_message.c_str (), test_message.size ());
  
  decode_length = filter.decode (buffer, test_message.size (), sizeof(buffer));

  utility::write_file ("README_decrypted.txt", (void *)buffer, decode_length);

  std::cerr << "SUCCESS\n";

  settings.filename = "test_encryption_6.kb";
  settings.buffer_filters.push_back (&filter);
  settings.prefixes.clear ();

  saver.save_context (settings);

  loader.load_context (settings);

  std::cerr << "Test 6: Saving and loading with 256 bit AES: ";
  if (loader.get ("int_var") == madara::knowledge::KnowledgeRecord::Integer (15)
      && loader.get ("double_var") == 3.14159
      && loader.get ("str_var") == "some string"
      && loader.get ("int_array").to_string (", ") == "10, 20, 30"
      && loader.get ("double_array").to_string (", ") ==
          "10.1, 20.2, 30.3, 40.4")
  {
    std::cerr << "SUCCESS\n";
  }
  else
  {
    std::cerr << "FAIL. Knowledge was:\n";
    loader.print ();
  }

  std::cerr << "Test 7: Loading without 256 bit AES filter: ";
  settings.filename = "test_encryption_7.kb";
  
  saver.save_context (settings);

  settings.buffer_filters.clear ();

  loader.load_context (settings);

  if (loader.get ("int_var").is_false ()
      && loader.get ("double_var").is_false ()
      && loader.get ("str_var").is_false ()
      && loader.get ("int_array").is_false ()
      && loader.get ("double_array").is_false ()
      && loader.get ("file_var").is_false ()
      && loader.get ("extra_var").is_false ()
      && loader.get ("additional_var").is_false ()
      && loader.get (".invisible").is_false ())
  {
    std::cerr << "SUCCESS\n";
  }
  else
  {
    std::cerr << "FAIL Knowledge was:\n";
    loader.print ();
  }

  
  std::cerr << "Test 8: Saving with prefixes 256 bit AES filter: ";

  settings.filename = "test_encryption_8.kb";
  settings.prefixes.push_back ("int");
  settings.buffer_filters.push_back (&filter);
  
  saver.save_context (settings);

  loader.load_context (settings);


  if (loader.get ("int_var") == madara::knowledge::KnowledgeRecord::Integer (15)
      && loader.get ("double_var").is_false ()
      && loader.get ("str_var").is_false ()
      && loader.get ("int_array").to_string (", ") == "10, 20, 30"
      && loader.get ("double_array").is_false ()
      && loader.get ("file_var").is_false ()
      && loader.get ("extra_var").is_false ()
      && loader.get ("additional_var").is_false ()
      && loader.get (".invisible").is_false ())
  {
    std::cerr << "SUCCESS\n";
  }
  else
  {
    std::cerr << "FAIL. Knowledge was:\n";
    loader.print ();
  }


#endif

}

void test_checkpoints_diff (void)
{
  std::cerr << "\n*********** TEST CHECKPOINT DIFFS *************.\n";

  knowledge::KnowledgeRecord::set_precision (1);
  
  knowledge::VariableReferences current_modifieds;
  knowledge::CheckpointSettings checkpoint_settings;
  knowledge::KnowledgeBase saver, loader;
  knowledge::KnowledgeUpdateSettings track_changes;
  track_changes.track_local_changes = true;
  knowledge::KnowledgeUpdateSettings untrack_changes;
  untrack_changes.track_local_changes = false;

  // make sure all checkpoint containers use checkpoint tracking
  containers::Integer
    var1 (".1", saver, track_changes),
    var2 (".2", saver, track_changes),
    var3 (".3", saver, track_changes),
    varglob1 ("var1", saver, track_changes),
    varglob2 ("var2", saver, track_changes),
    varglob3 ("var3", saver, track_changes),
    untracked ("var4", saver, untrack_changes);

  // reset the checkpoint on save and on load, clear knowledge
  checkpoint_settings.clear_knowledge = true;
  checkpoint_settings.reset_checkpoint = true;
  checkpoint_settings.filename = "test_checkpoints1.kb";

  std::cerr << "Test 1: Saving .1 and var1: ";

  // modify the two vars with the track_changes update settings
  var1 = 1;
  varglob1 = 1;
  untracked = 4;

  //logger::global_logger->set_level (logger::LOG_MINOR);

  saver.save_checkpoint (checkpoint_settings);

  loader.load_context (checkpoint_settings);

  if (loader.get ("var1").to_integer () == 1 &&
      loader.get (".1").to_integer () == 1 &&
      !loader.exists ("var4"))
  {
    std::cerr << "SUCCESS\n";
  }
  else
  {
    std::cerr << "FAIL. Knowledge was:\n";
    loader.print ();
  }

  std::cerr << "Test 2: Modify var1 and reload: ";

  varglob1 = 2;
  untracked = 4;

  saver.save_checkpoint (checkpoint_settings);

  loader.load_context (checkpoint_settings);

  if (loader.get ("var1").to_integer () == 2 &&
      loader.get (".1").to_integer () == 1 &&
      !loader.exists ("var4"))
  {
    std::cerr << "SUCCESS\n";
  }
  else
  {
    std::cerr << "FAIL. Knowledge was:\n";
    loader.print ();
  }

  std::cerr << "Test 3: Change all values and save to new file: ";

  checkpoint_settings.filename = "test_checkpoints2.kb";
  var1 = 1;
  varglob1 = 1;
  var2 = 2;
  varglob2 = 2;
  var3 = 3;
  varglob3 = 3;
  untracked = 4;

  saver.save_checkpoint (checkpoint_settings);

  loader.load_context (checkpoint_settings);

  current_modifieds = saver.save_modifieds ();

  if (loader.get ("var1").to_integer () == 1 &&
      loader.get (".1").to_integer () == 1 &&
      loader.get ("var2").to_integer () == 2 &&
      loader.get (".2").to_integer () == 2 &&
      loader.get ("var3").to_integer () == 3 &&
      loader.get (".3").to_integer () == 3 &&
      !loader.exists ("var4"))
  {
    std::cerr << "SUCCESS\n";
  }
  else
  {
    std::cerr << "FAIL. Knowledge was:\n";
    loader.print ();
  }

  std::cerr << "Test 4: Increment a variable to each checkpoint: ";

  checkpoint_settings.filename = "test_checkpoints_stack.kb";

  var1 = 1;

  saver.save_checkpoint (checkpoint_settings);

  var1 = 2;

  saver.save_checkpoint (checkpoint_settings);

  var1 = 3;
  varglob1 = 3;

  saver.save_checkpoint (checkpoint_settings);

  var1 = 4;
  varglob1 = 4;

  saver.save_checkpoint (checkpoint_settings);

  var1 = 5;
  varglob1 = 5;

  saver.save_checkpoint (checkpoint_settings);

  var1 = 6;
  varglob1 = 0;

  saver.save_checkpoint (checkpoint_settings);

  loader.load_context (checkpoint_settings);

  if (loader.get (".1").to_integer () == 6 &&
      loader.get ("var1").to_integer () == 0 &&
      !loader.exists ("var4"))
  {
    std::cerr << "SUCCESS\n";
  }
  else
  {
    std::cerr << "FAIL. Knowledge was:\n";
    loader.print ();
  }

  std::cerr << "Test 5: Loading range 0-0 from stack: ";

  checkpoint_settings.initial_state = 0;
  checkpoint_settings.last_state = 0;

  loader.load_context (checkpoint_settings);

  if (loader.get (".1").to_integer () == 1 &&
      !loader.exists ("var1") &&
      !loader.exists ("var4"))
  {
    std::cerr << "SUCCESS\n";
  }
  else
  {
    std::cerr << "FAIL. Knowledge was:\n";
    loader.print ();
  }

  std::cerr << "Test 6: Loading range 2-2 from stack: ";

  checkpoint_settings.initial_state = 2;
  checkpoint_settings.last_state = 2;

  loader.load_context (checkpoint_settings);

  if (loader.get (".1").to_integer () == 3 &&
      loader.get ("var1").to_integer () == 3 &&
      !loader.exists ("var4"))
  {
    std::cerr << "SUCCESS\n";
  }
  else
  {
    std::cerr << "FAIL. Knowledge was:\n";
    loader.print ();
  }

  std::cerr << "Test 7: Loading range 2-4 from stack: ";

  checkpoint_settings.initial_state = 2;
  checkpoint_settings.last_state = 4;

  loader.load_context (checkpoint_settings);

  if (loader.get (".1").to_integer () == 5 &&
      loader.get ("var1").to_integer () == 5 &&
      !loader.exists ("var4"))
  {
    std::cerr << "SUCCESS\n";
  }
  else
  {
    std::cerr << "FAIL. Knowledge was:\n";
    loader.print ();
  }

  std::cerr << "Test 8: Loading range 2-5 from stack: ";

  checkpoint_settings.initial_state = 2;
  checkpoint_settings.last_state = 5;

  loader.load_context (checkpoint_settings);

  if (loader.get (".1").to_integer () == 6 &&
      loader.get ("var1").to_integer () == 0 &&
      !loader.exists ("var4"))
  {
    std::cerr << "SUCCESS\n";
  }
  else
  {
    std::cerr << "FAIL. Knowledge was:\n";
    loader.print ();
  }

}

void handle_arguments (int argc, char ** argv)
{
  for (int i = 1; i < argc; ++i)
  {
    std::string arg1 (argv[i]);
    if (arg1 == "-l" || arg1 == "--level")
    {
      if (i + 1 < argc)
      {
        int level;
        std::stringstream buffer (argv[i + 1]);
        buffer >> level;
        logger::global_logger->set_level (level);
      }

      ++i;
    }
    else
    {
      madara_logger_ptr_log (logger::global_logger.get(), logger::LOG_ALWAYS,
        "\nProgram summary for %s:\n\n" \
        "  Test the checkpointing functionality.\n\n" \
        " [-l|--level level]       the logger level (0+, higher is higher detail)\n" \
        "\n",
        argv[0]);
      exit (0);
    }
  }
}

int main (int argc, char * argv[])
{
  handle_arguments (argc, argv);

  // buffer for holding encoding results
  char buffer[BUFFER_SIZE];
  int64_t buffer_remaining;
  std::string key;
  bool header_decoded;
  
  std::cerr <<
    "\n*********** TESTING ENCODING FILE HEADER TO FILE *************.\n";


  // message headers for encoding and decoding
  madara::knowledge::FileHeader source_header;
  madara::knowledge::FileHeader dest_header;

  // Test 1: create the source header
  memset (buffer, 0, BUFFER_SIZE);
  source_header.karl_version += 10;
  source_header.last_timestamp = source_header.initial_timestamp + 100;
  source_header.states += 50;
  source_header.size += 50 * 32;
  buffer_remaining = BUFFER_SIZE;
  strncpy (source_header.file_type, "KaRL1.0\0", 8);
  strncpy (source_header.originator, "localhost:34000\0", 16);
  
  std::cerr << "Test 1: encoding source_header to buffer.\n";

  // Test 1: encode source header into the buffer
  source_header.write (buffer, buffer_remaining);
  
  std::cerr << "Test 1: encoded source_header to buffer. Bytes remaining=" << 
    buffer_remaining << std::endl;

  // Test 2: decode source header from buffer
  
  std::cerr << "Test 2: decoding dest_header from buffer.\n";

  buffer_remaining = BUFFER_SIZE - buffer_remaining;
  dest_header.read (buffer, buffer_remaining);
  buffer_remaining = BUFFER_SIZE - buffer_remaining;
  
  std::cerr << "Test 3: decoded dest_header from buffer. Bytes remaining=" << 
    buffer_remaining << std::endl;
  
  header_decoded = dest_header.equals (source_header);

  std::cerr << "Test 4: decoded dest_header is equal to source_header? " <<
    (header_decoded ? "true" : "false") << std::endl;
  
  std::cerr << "\nEncoding results were " << 
    (header_decoded ?
    "SUCCESS\n" : "FAIL\n");
  
  test_checkpoint_settings ();

  test_checkpoints_diff ();

  return 0;
}<|MERGE_RESOLUTION|>--- conflicted
+++ resolved
@@ -22,259 +22,6 @@
 
 #define BUFFER_SIZE    1000
 
-<<<<<<< HEAD
-void test_checkpointing (void)
-{
-  std::cerr << "\n*********** CHECKPOINTING TO FILE *************.\n";
-
-  std::cerr << "Test 1: creating a 50k knowledge record.\n";
-
-  madara::knowledge::ThreadSafeContext context;
-  madara::knowledge::ThreadSafeContext context_copy;
-  context.read_file ("file_var", madara::utility::expand_envs (
-      "$(MADARA_ROOT)/tests/images/manaus_hotel_225x375.jpg"));
-
-  context.set ("int_var", madara::knowledge::KnowledgeRecord::Integer (15));
-  context.set ("str_var", std::string ("some string"));
-  context.set ("double_var", 3.14159);
-
-  std::vector <madara::knowledge::KnowledgeRecord::Integer> integers;
-  std::vector <double> doubles;
-  std::string id = "orig_context";
-
-  integers.push_back (10);
-  integers.push_back (20);
-  integers.push_back (30);
-
-  doubles.push_back (10.1);
-  doubles.push_back (20.2);
-  doubles.push_back (30.3);
-  doubles.push_back (40.4);
-
-  context.set ("int_array", integers);
-  context.set ("double_array", doubles);
-
-  context.print (0);
-
-  knowledge::KnowledgeRecord::set_precision (1);
-  
-  std::cerr << "Test 1: saving 50k knowledge record to test1_orig.kb.\n";
-
-  context.save_as_karl ("test1_orig.karl");
-  context.save_context ("test1_orig.kb", "test_context");
-
-  std::cerr << "Test 2: loading test1_orig.kb.\n";
-
-  context_copy.clear ();
-  context_copy.load_context ("test1_orig.kb", id);
-
-  std::cerr << "Test 2: loaded context " << id << "\n";
-
-  context_copy.print (0);
-
-  std::cerr << "Test 2: Results were ";
-  if (context_copy.get ("int_var") == 15
-      && context_copy.get ("double_var") == 3.14159
-      && context_copy.get ("str_var") == "some string"
-      && context_copy.get ("int_array").to_string (", ") == "10, 20, 30"
-      && context_copy.get ("double_array").to_string (", ") ==
-          "10.1, 20.2, 30.3, 40.4"
-      && context_copy.get ("file_var").size () > 40000)
-  {
-    std::cerr << "SUCCESS\n\n";
-  }
-  else
-    std::cerr << "FAIL\n\n";
-
-  std::cerr << "Test 3: reading 500 KB file to force buffer resize\n";
-
-  context_copy.read_file ("file_var", madara::utility::expand_envs (
-      "$(MADARA_ROOT)/tests/images/manaus_hotel_900x1500.jpg"));
-  
-  context_copy.print (0);
-  
-  std::cerr << "Test 3: saving context\n";
-
-  context_copy.save_as_karl ("test3_bigger.karl");
-  context_copy.save_context ("test3_bigger.kb", id);
-  
-  std::cerr << "Test 3: loading context\n";
-  
-  context_copy.clear ();
-  context_copy.load_context ("test3_bigger.kb", id);
-  
-  std::cerr << "Test 3: Results were ";
-  if (context_copy.get ("int_var") == madara::knowledge::KnowledgeRecord::Integer (15)
-      && context_copy.get ("double_var") == 3.14159
-      && context_copy.get ("str_var") == "some string"
-      && context_copy.get ("int_array").to_string (", ") == "10, 20, 30"
-      && context_copy.get ("double_array").to_string (", ") ==
-          "10.1, 20.2, 30.3, 40.4"
-      && context_copy.get ("file_var").size () > 500000)
-  {
-    std::cerr << "SUCCESS\n\n";
-  }
-  else
-    std::cerr << "FAIL\n\n";
-
-  context_copy.print (0);
-  
-  std::cerr << "Test 3: saving context\n";
-
-  context_copy.save_as_karl ("test4_resave.karl");
-  context_copy.save_context ("test4_resave.kb", id);
-  
-  std::cerr << "Test 4: loading context into a knowledge base\n";
-  
-  madara::knowledge::KnowledgeBase knowledge;
-  knowledge.load_context ("test4_resave.kb", false);
-  
-  std::cerr << "Test 4: Results were ";
-  if (knowledge.get ("int_var") == madara::knowledge::KnowledgeRecord::Integer (15)
-      && knowledge.get ("double_var") == 3.14159
-      && knowledge.get ("str_var") == "some string"
-      && knowledge.get ("int_array").to_string (", ") == "10, 20, 30"
-      && knowledge.get ("double_array").to_string (", ") ==
-          "10.1, 20.2, 30.3, 40.4"
-      && knowledge.get ("file_var").size () > 500000)
-  {
-    std::cerr << "SUCCESS\n\n";
-  }
-  else
-    std::cerr << "FAIL\n\n";
-  
-  knowledge.print ();
-  
-  std::cerr << "Test 5: Adding extra_var to context and saving\n";
-
-  context_copy.save_as_karl ("test4_bigger.karl");
-  context_copy.save_context ("test4_bigger.kb", "Extra Var Context");
-
-  context_copy.set ("extra_var", 5.0,
-    madara::knowledge::KnowledgeUpdateSettings (false, false, false, false));
-
-  context_copy.save_checkpoint ("test4_bigger.kb", "Extra Var Context");
-  
-  std::cerr << "Test 5: Loading new context\n";
-  
-  knowledge.clear ();
-  knowledge.load_context ("test4_bigger.kb", true);
-
-  std::cerr << "Test 5: Results were ";
-  if (knowledge.get ("int_var") == madara::knowledge::KnowledgeRecord::Integer (15)
-      && knowledge.get ("double_var") == 3.14159
-      && knowledge.get ("str_var") == "some string"
-      && knowledge.get ("int_array").to_string (", ") == "10, 20, 30"
-      && knowledge.get ("double_array").to_string (", ") ==
-          "10.1, 20.2, 30.3, 40.4"
-      && knowledge.get ("file_var").size () > 500000
-      && knowledge.get ("extra_var") == 5.0)
-  {
-    std::cerr << "SUCCESS\n\n";
-  }
-  else
-    std::cerr << "FAIL\n\n";
-  
-  knowledge.print ();
-
-  knowledge.set ("additional_var", 6.0,
-    madara::knowledge::EvalSettings (true, false, false, false, false));
-  
-  knowledge.save_checkpoint ("test4_bigger.kb", "Additional Var Context");
-  
-  std::cerr << "Test 6: Loading new context\n";
-  
-  knowledge.clear ();
-  knowledge.load_context ("test4_bigger.kb", true);
-
-  std::cerr << "Test 6: Results were ";
-  if (knowledge.get ("int_var") == madara::knowledge::KnowledgeRecord::Integer (15)
-      && knowledge.get ("double_var") == 3.14159
-      && knowledge.get ("str_var") == "some string"
-      && knowledge.get ("int_array").to_string (", ") == "10, 20, 30"
-      && knowledge.get ("double_array").to_string (", ") ==
-          "10.1, 20.2, 30.3, 40.4"
-      && knowledge.get ("file_var").size () > 500000
-      && knowledge.get ("extra_var") == 5.0
-      && knowledge.get ("additional_var") == 6.0)
-  {
-    std::cerr << "SUCCESS\n\n";
-  }
-  else
-    std::cerr << "FAIL\n\n";
-  
-  knowledge.print ();
-
-  
-  std::cerr << "Test 7: Adding local variable without track local changes\n";
-  knowledge.set (".invisible", "tee hee");
-  
-  std::cerr << "Test 7: Printing .invisible value\n";
-  knowledge.print (".invisible = {.invisible}\n");
-  knowledge.save_checkpoint ("test4_bigger.kb", "Invisible Var Context");
-  
-  std::cerr << "Test 7: Loading checkpoint\n";
-  knowledge.clear ();
-  knowledge.load_context ("test4_bigger.kb", true);
-  
-  std::cerr << "Test 7: Printing .invisible value (should be 0)\n";
-  knowledge.print (".invisible = {.invisible}\n");
-  
-  std::cerr << "Test 7: Results were ";
-  if (knowledge.get ("int_var") == madara::knowledge::KnowledgeRecord::Integer (15)
-      && knowledge.get ("double_var") == 3.14159
-      && knowledge.get ("str_var") == "some string"
-      && knowledge.get ("int_array").to_string (", ") == "10, 20, 30"
-      && knowledge.get ("double_array").to_string (", ") ==
-          "10.1, 20.2, 30.3, 40.4"
-      && knowledge.get ("file_var").size () > 500000
-      && knowledge.get ("extra_var") == 5.0
-      && knowledge.get ("additional_var") == 6.0
-      && knowledge.get (".invisible").status ()
-           == madara::knowledge::KnowledgeRecord::UNCREATED)
-  {
-    std::cerr << "SUCCESS\n\n";
-  }
-  else
-    std::cerr << "FAIL\n\n";
-  
-  
-  std::cerr << "Test 8: Adding local variable with track local changes\n";
-  knowledge.set (".invisible", "tee hee",
-    madara::knowledge::EvalSettings (false, false, false, false, false, true));
-  
-  
-  std::cerr << "Test 8: Printing .invisible value\n";
-  knowledge.print (".invisible = {.invisible}\n");
-  knowledge.save_as_karl ("test4_bigger.karl");
-  knowledge.save_checkpoint ("test4_bigger.kb", "Invisible Var Context");
-  
-  std::cerr << "Test 8: Loading checkpoint\n";
-  knowledge.clear ();
-  knowledge.load_context ("test4_bigger.kb", true);
-  
-  std::cerr << "Test 8: Printing .invisible value (should be 'tee hee')\n";
-  knowledge.print (".invisible = {.invisible}\n");
-  std::cerr << "Test 8: Results were ";
-  if (knowledge.get ("int_var") == madara::knowledge::KnowledgeRecord::Integer (15)
-      && knowledge.get ("double_var") == 3.14159
-      && knowledge.get ("str_var") == "some string"
-      && knowledge.get ("int_array").to_string (", ") == "10, 20, 30"
-      && knowledge.get ("double_array").to_string (", ") ==
-          "10.1, 20.2, 30.3, 40.4"
-      && knowledge.get ("file_var").size () > 500000
-      && knowledge.get ("extra_var") == 5.0
-      && knowledge.get ("additional_var") == 6.0
-      && knowledge.get (".invisible") == "tee hee")
-  {
-    std::cerr << "SUCCESS\n\n";
-  }
-  else
-    std::cerr << "FAIL\n\n";
-}
-
-=======
->>>>>>> 9353ccc2
 void test_checkpoint_settings (void)
 {
 
