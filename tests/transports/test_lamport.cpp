#include <atomic>

#include "madara/knowledge/KnowledgeBase.h"
#include "madara/knowledge/containers/Integer.h"
#include "madara/logger/GlobalLogger.h"
#include "madara/filters/AggregateFilter.h"

#include "madara/utility/Utility.h"
#include "madara/utility/EpochEnforcer.h"

namespace utility = madara::utility;
namespace logger = madara::logger;
namespace knowledge = madara::knowledge;
namespace containers = knowledge::containers;
namespace transport = madara::transport;

// default transport settings
std::string host ("");
const std::string default_multicast ("239.255.0.1:4150");
madara::transport::QoSTransportSettings settings;
double test_time (20);
size_t data_size (128);
double send_hertz (-1);
size_t num_vars (1);
int madara_fails (0);

// handle command line arguments
void handle_arguments (int argc, char ** argv)
{
  for (int i = 1; i < argc; ++i)
  {
    std::string arg1 (argv[i]);

    if (arg1 == "-m" || arg1 == "--multicast")
    {
      if (i + 1 < argc)
      {
        settings.hosts.push_back (argv[i + 1]);
        settings.type = madara::transport::MULTICAST;
      }
      ++i;
    }
    else if (arg1 == "-b" || arg1 == "--broadcast")
    {
      if (i + 1 < argc)
      {
        settings.hosts.push_back (argv[i + 1]);
        settings.type = madara::transport::BROADCAST;
      }
      ++i;
    }
    else if (arg1 == "-u" || arg1 == "--udp")
    {
      if (i + 1 < argc)
      {
        settings.hosts.push_back (argv[i + 1]);
        settings.type = madara::transport::UDP;
      }
      ++i;
    }
    else if (arg1 == "-o" || arg1 == "--host")
    {
      if (i + 1 < argc)
        host = argv[i + 1];

      ++i;
    }
    else if (arg1 == "-d" || arg1 == "--domain")
    {
      if (i + 1 < argc)
        settings.write_domain = argv[i + 1];

      ++i;
    }
    else if (arg1 == "-e" || arg1 == "--threads")
    {
      if (i + 1 < argc)
      {
        std::stringstream buffer (argv[i + 1]);
        buffer >> settings.read_threads;
      }

      ++i;
    }
    else if (arg1 == "-f" || arg1 == "--logfile")
    {
      if (i + 1 < argc)
      {
        logger::global_logger->add_file (argv[i + 1]);
      }

      ++i;
    }
    else if (arg1 == "-i" || arg1 == "--id")
    {
      if (i + 1 < argc)
      {
        std::stringstream buffer (argv[i + 1]);
        buffer >> settings.id;
      }

      ++i;
    }
    else if (arg1 == "-l" || arg1 == "--level")
    {
      if (i + 1 < argc)
      {
        int level;
        std::stringstream buffer (argv[i + 1]);
        buffer >> level;

        logger::global_logger->set_level (level);
      }

      ++i;
    }
    else if (arg1 == "-p" || arg1 == "--drop-rate")
    {
      if (i + 1 < argc)
      {
        double drop_rate;
        std::stringstream buffer (argv[i + 1]);
        buffer >> drop_rate;
        
        settings.update_drop_rate (drop_rate,
          madara::transport::PACKET_DROP_DETERMINISTIC);
      }

      ++i;
    }
    else if (arg1 == "-q" || arg1 == "--queue-length")
    {
      if (i + 1 < argc)
      {
        std::stringstream buffer (argv[i + 1]);
        buffer >> settings.queue_length;
      }

      ++i;
    }
    else if (arg1 == "-r" || arg1 == "--reduced")
    {
      settings.send_reduced_message_header = true;
    }
    else if (arg1 == "--send-hz")
    {
      if (i + 1 < argc)
      {
        std::stringstream buffer (argv[i + 1]);
        buffer >> send_hertz;
      }

      ++i;
    }
    else if (arg1 == "-t" || arg1 == "--time")
    {
      if (i + 1 < argc)
      {
        std::stringstream buffer (argv[i + 1]);
        buffer >> test_time;
      }

      ++i;
    }
    else if (arg1 == "-z" || arg1 == "--read-hertz")
    {
      if (i + 1 < argc)
      {
        std::stringstream buffer (argv[i + 1]);
        buffer >> settings.read_thread_hertz;
      }

      ++i;
    }
    else if (arg1 == "--zmq" || arg1 == "--0mq")
    {
      if (i + 1 < argc)
      {
        settings.hosts.push_back (argv[i + 1]);
        settings.type = transport::ZMQ;
      }
      ++i;
    }
    else
    {
      madara_logger_ptr_log (logger::global_logger.get(), logger::LOG_ALWAYS,
        "\nProgram summary for %s:\n\n" \
        "  Publishes variable updates to try to induce lamport clock failures.\n\n" \
        " [-a|--no-latency]        do not test for latency (throughput only)\n" \
        " [-b|--broadcast ip:port] the broadcast ip to send and listen to\n" \
        " [-d|--domain domain]     the knowledge domain to send and listen to\n" \
        " [-e|--threads threads]   number of read threads\n" \
        " [-f|--logfile file]      log to a file\n" \
        " [-i|--id id]             the id of this agent (should be non-negative)\n" \
        " [-l|--level level]       the logger level (0+, higher is higher detail)\n" \
        " [-m|--multicast ip:port] the multicast ip to send and listen to\n" \
        " [-o|--host hostname]     the hostname of this process (def:localhost)\n" \
        " [-q|--queue-length len   the buffer size to use for the test\n" \
        " [-r|--reduced]           use the reduced message header\n" \
        " [--send-hz hertz]        hertz to send at\n" \
        " [-t|--time time]         time to burst messages for throughput test\n" \
        " [-u|--udp ip:port]       the udp ips to send to (first is self to bind to)\n" \
        " [-z|--read-hertz hertz]  read thread hertz speed\n" \
        " [--zmq|--0mq proto://ip:port] a ZeroMQ endpoint to connect to.\n" \
        "                          examples include tcp://127.0.0.1:30000\n" \
        "                          or any of the other endpoint types like\n" \
        "                          pgm://. For tcp, remember that the first\n" \
        "                          endpoint defined must be your own, the\n" \
        "                          one you are binding to, and all other\n" \
        "                          agent endpoints must also be defined or\n" \
        "                          no messages will ever be sent to them.\n" \
        "                          Similarly, all agents will have to have\n" \
        "                          this endpoint added to their list or\n" \
        "                          this karl agent will not see them.\n" \
        "\n",
        argv[0]);

      exit (0);
    }
  }
}

int main (int argc, char ** argv)
{
  // initialize settings
  settings.type = transport::MULTICAST;
  settings.queue_length = 1000000;

  // parse the user command line arguments
  handle_arguments (argc, argv);

  // setup default transport as multicast
  if (settings.hosts.size () == 0)
  {
    settings.hosts.push_back (default_multicast);
  }

  // setup a knowledge base
  knowledge::KnowledgeBase kb (host, settings);
  containers::Integer var ("var", kb);
  utility::EpochEnforcer<utility::Clock> enforcer (1/send_hertz, test_time);

  kb.get_context ().set_clock (100);

  // id == 0 ? "publisher" : "subscriber"
  if (settings.id == 0)
  {
    if (num_vars > 1)
    {
      data_size = data_size / num_vars;
    }
    else
    {
      num_vars = 1;
    }

    std::cerr << "Publishing integer packets for "
      << test_time << " s on " << transport::types_to_string (settings.type)
      << " transport\n";

    size_t counter = 0;
    knowledge::KnowledgeUpdateSettings decrementer;
    decrementer.clock_increment = -5;
    // use epoch enforcer"
    while (!enforcer.is_done ())
    {
      // Periodically rollback lamport clock to check enforcement
      if (counter % 10 == 0) {
        knowledge::ContextGuard guard(kb);
<<<<<<< HEAD
=======
        //int c = kb.get_context().get_clock();
>>>>>>> 10ef1c95
        kb.get_context().inc_clock(decrementer);
      }

      ++counter;
      ++var;

      kb.send_modifieds ();

      if (send_hertz > 0.0)
      {
        enforcer.sleep_until_next ();
      }
    }

    std::cerr << "Publisher is done. Check results on subscriber.\n";
  } // end publisher
  else
  {
    std::cerr << "Receiving for " << test_time << " s on " <<
      transport::types_to_string (settings.type) << " transport\n";

    uint64_t last_context_clock = 0;
    uint64_t last_get_kr_clock = 0;
    uint64_t last_container_kr_clock = 0;
    int64_t last_value = 0;
    knowledge::VariableReference var_ref = kb.get_ref ("var");

    // use epoch enforcer"
    while (!enforcer.is_done () && madara_fails == 0)
    {
      uint64_t cur_context_clock;
      uint64_t cur_get_kr_clock;
      uint64_t cur_container_kr_clock;
      int64_t cur_value = 0;
      
      {
        knowledge::ContextGuard guard (kb);
        cur_context_clock = kb.get_context ().get_clock ();
        cur_get_kr_clock = kb.get (var_ref).clock;
        cur_container_kr_clock = var.to_record ().clock;
        cur_value = *var;
      }

      //std::cerr << cur_context_clock << " " <<  cur_get_kr_clock <<
        //" " << cur_container_kr_clock << " " << cur_value << std::endl;

      if (cur_value < last_value)
      {
        std::cerr << "  Integer.to_integer(): " << last_value;
        std::cerr << "->" << cur_value << ". Test: ";
        std::cerr << "FAIL\n";
        ++madara_fails;
      }
      last_value = cur_value;

      if (cur_context_clock < last_context_clock)
      {
        std::cerr << "  context.clock: " << last_context_clock;
        std::cerr << "->" << cur_context_clock << ". Test: ";
        std::cerr << "FAIL\n";
        ++madara_fails;
      }
      last_context_clock = cur_context_clock;

      if (cur_get_kr_clock < last_get_kr_clock)
      {
        std::cerr << "  get(\"var\").clock: " << last_get_kr_clock;
        std::cerr << "->" << cur_get_kr_clock << ". Test: ";
        std::cerr << "FAIL\n";
        ++madara_fails;
      }
      last_get_kr_clock = cur_get_kr_clock;

      if (cur_container_kr_clock < last_container_kr_clock)
      {
        std::cerr << "  Integer.to_record().clock: " << last_container_kr_clock;
        std::cerr << "->" << cur_container_kr_clock << ". Test: ";
        std::cerr << "FAIL\n";
        ++madara_fails;
      }
      last_container_kr_clock = cur_container_kr_clock;
    }
  }

  if (madara_fails > 0)
  {
    std::cerr << "OVERALL: FAIL. " << madara_fails << " tests failed.\n";
  }
  else
  {
    std::cerr << "OVERALL: SUCCESS.\n";
  }

  return madara_fails;
}<|MERGE_RESOLUTION|>--- conflicted
+++ resolved
@@ -267,10 +267,6 @@
       // Periodically rollback lamport clock to check enforcement
       if (counter % 10 == 0) {
         knowledge::ContextGuard guard(kb);
-<<<<<<< HEAD
-=======
-        //int c = kb.get_context().get_clock();
->>>>>>> 10ef1c95
         kb.get_context().inc_clock(decrementer);
       }
 
