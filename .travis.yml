sudo: required
group: travis_latest
language: cpp
os:
  - linux

branches:
  excludes:
    - gh-pages

compiler:
  - gcc

env:
  matrix:
  global:
    - MADARA_ROOT=$TRAVIS_BUILD_DIR
    - GAMS_ROOT=$TRAVIS_BUILD_DIR/gams
    - MPC_ROOT=$TRAVIS_BUILD_DIR/MPC
    - CAPNP_ROOT=$TRAVIS_BUILD_DIR/capnproto
    - LD_LIBRARY_PATH=$CAPNP_ROOT/c++/.libs:$MADARA_ROOT/lib:$GAMS_ROOT/lib:$LD_LIBRARY_PATH
    - PATH=$CAPNP_ROOT/c++:$PATH
    - CORES=6
    - TESTS="tests"
    - DYLD_LIBRARY_PATH=$CAPNP_ROOT/c++/.libs:$DYLD_LIBRARY_PATH:$MADARA_ROOT/lib:$GAMS_ROOT/lib:$VREP_ROOT

matrix:
  allow_failures:
    - env: NAME="OSX 10.13 clang zmq" CLANG="clang" ZMQ="zmq"
  include:
      ################MAC#####################

      # clang, osx, no ssl
    - compiler: clang
      env: NAME="OSX 10.13 clang" CLANG="clang"
      os: osx
      osx_image: xcode9.3

      # clang, osx, ssl
    - compiler: clang
      env: NAME="OSX 10.13 clang ssl" CLANG="clang" SSL="ssl" SSL_ROOT=/usr/local/opt/openssl
      os: osx
      osx_image: xcode9.3

      # clang, osx, java
    - compiler: clang
      env: NAME="OSX 10.13 clang java" CLANG="clang" JAVA="java"
      os: osx
      osx_image: xcode9.3

      # clang, osx, zeromq
    - compiler: clang
      env: NAME="OSX 10.13 clang zmq" CLANG="clang" ZMQ="zmq"
      os: osx
      osx_image: xcode9.3

      # clang, osx, simtime
    - compiler: clang
      env: NAME="OSX 10.13 clang simtime" CLANG="clang" SIMTIME="simtime"
      os: osx
      osx_image: xcode9.3

      ################LINUX#####################

      # clang, linux, no ssl
    - compiler: clang
      env: NAME="Ubuntu 14.04 clang" CLANG="clang"
      addons:
        apt:
          sources:
            - ubuntu-toolchain-r-test
            - llvm-toolchain-trusty-5.0
          packages:
            - libssl-dev
            - clang-5.0
      os: linux

      # g++, linux, no ssl
    - compiler: gcc
      os: linux
      env: NAME="Ubuntu 14.04 g++" CLANG=""

      # g++, linux, ssl
    - compiler: gcc
      os: linux
      addons:
        apt:
          sources:
            - ubuntu-toolchain-r-test
          packages:
            - libssl-dev
      env: NAME="Ubuntu 14.04 g++ ssl" CLANG="" SSL="ssl"

      # g++, linux, java
    - compiler: gcc
      os: linux
      env: NAME="Ubuntu 14.04 g++ java" JAVA="java"

      # g++, linux, zmq
    - compiler: gcc
      os: linux
      env: NAME="Ubuntu 14.04 g++ zmq" ZMQ="zmq"

      # g++, linux, zmq
    - compiler: gcc
      os: linux
      env: NAME="Ubuntu 14.04 g++ python" PYTHON="python"

      # g++, linux, simtime
    - compiler: gcc
      os: linux
      env: NAME="Ubuntu 14.04 g++ simtime" SIMTIME="simtime"

    # g++, linux, android, zmq
    - compiler: gcc
      os: linux
      env: NAME="Ubuntu 14.04 android zmq" ANDROID="android" ZMQ="zmq" TESTS=""

    # g++, linux, android
    - compiler: gcc
      os: linux
      env: NAME="Ubuntu 14.04 android" ANDROID="android" TESTS=""

addons:
  apt:
    sources:
      - ubuntu-toolchain-r-test
    packages:
      - git-core

before_install:
  - git clone -b master --single-branch https://github.com/jredmondson/gams $GAMS_ROOT
  - if [[ "$TRAVIS_OS_NAME" == "osx" ]]; then brew update          ; fi
  - if [[ "$TRAVIS_OS_NAME" == "osx" ]]; then brew install openssl; fi
  - if [[ "$TRAVIS_OS_NAME" == "osx" ]]; then brew install zeromq; fi
  - if [[ "$TRAVIS_OS_NAME" == "osx" ]]; then brew link openssl --force; fi
  - if [ "$TRAVIS_OS_NAME" == "linux" ]; then sudo add-apt-repository -y ppa:ubuntu-toolchain-r/test; fi
  - if [ "$TRAVIS_OS_NAME" == "linux" ]; then sudo apt-get -y update; fi
  - if [ "$TRAVIS_OS_NAME" == "linux" ]; then sudo apt-get -y install gcc-5 g++-5; fi
  - if [ "$TRAVIS_OS_NAME" == "linux" ]; then sudo update-alternatives --install /usr/bin/gcc gcc /usr/bin/gcc-5 60 --slave /usr/bin/g++ g++ /usr/bin/g++-5; fi

before_script:
  - export
  - if [ "$TRAVIS_OS_NAME" == "linux" ]; then export OS=linux; fi
  - if [[ "$TRAVIS_OS_NAME" == "osx" ]]; then export OS=mac; export CLANG_SUFFIX=; export JAVA_HOME=$(/usr/libexec/java_home) ; fi
  - if [[ "$TRAVIS_OS_NAME" == "osx" ]]; then export DYLD_LIBRARY_PATH=$CAPNP_ROOT/c++/.libs:$DYLD_LIBRARY_PATH:$MADARA_ROOT/lib:$GAMS_ROOT/lib:$VREP_ROOT ; fi
  - if [[ "$JAVA" == "java" ]]; then echo "TRAVIS_JDK_VERSION=TRAVIS_JDK_VERSION" ; fi

script:
  - echo "TRAVIS_BRANCH=$TRAVIS_BRANCH"
  - echo "TRAVIS_PULL_REQUEST=$TRAVIS_PULL_REQUEST"
  - echo "TRAVIS_BUILD_DIR=$TRAVIS_BUILD_DIR"
  - echo ls $TRAVIS_BUILD_DIR
  - ls $TRAVIS_BUILD_DIR
  - echo $GAMS_ROOT/scripts/$OS/base_build.sh prereqs $CLANG madara tests $SSL $JAVA $PYTHON $ZMQ $SIMTIME
  - $GAMS_ROOT/scripts/$OS/base_build.sh prereqs $CLANG madara tests $SSL $JAVA $PYTHON $ZMQ $SIMTIME
<<<<<<< HEAD
  - if [ "$TESTS" == "tests" ]; then chmod ugo+x scripts/automation_tests.sh; ./scripts/automation_tests.sh; fi

=======
  # now run functionality unit tests 
  - echo "Testing basic functionality..."
  - if [ -z "$ANDROID" ]; then $MADARA_ROOT/bin/test_any ; fi
  - if [ -z "$ANDROID" ]; then $MADARA_ROOT/bin/test_bandwidth_monitor ; fi
  - if [ -z "$ANDROID" ]; then $MADARA_ROOT/bin/test_basic_reasoning ; fi
  - if [ -z "$ANDROID" ]; then $MADARA_ROOT/bin/test_checkpointing ; fi
  - if [ -z "$ANDROID" ]; then $MADARA_ROOT/bin/test_circular_buffer ; fi
  - if [ -z "$ANDROID" ]; then $MADARA_ROOT/bin/test_context_copy ; fi
  - if [ -z "$ANDROID" ]; then $MADARA_ROOT/bin/test_encoding ; fi
  - if [ -z "$ANDROID" ]; then $MADARA_ROOT/bin/test_filters ; fi
  - if [ -z "$ANDROID" ]; then $MADARA_ROOT/bin/test_fragmentation ; fi
  - if [ -z "$ANDROID" ]; then $MADARA_ROOT/bin/test_karl_containers ; fi
  - if [ -z "$ANDROID" ]; then $MADARA_ROOT/bin/test_karl_exceptions ; fi
  - if [ -z "$ANDROID" ]; then $MADARA_ROOT/bin/test_kb_destructions ; fi
  - if [ -z "$ANDROID" ]; then $MADARA_ROOT/bin/test_key_expansion ; fi
  - if [ -z "$ANDROID" ]; then $MADARA_ROOT/bin/test_packet_scheduler ; fi
  - if [ -z "$ANDROID" ]; then $MADARA_ROOT/bin/test_periodic_wait ; fi
  - if [ -z "$ANDROID" ]; then $MADARA_ROOT/bin/test_prefix_to_map ; fi
  - if [ -z "$ANDROID" ]; then $MADARA_ROOT/bin/test_print_statement ; fi
  - if [ -z "$ANDROID" ]; then $MADARA_ROOT/bin/test_save_modifieds ; fi
  - if [ -z "$ANDROID" ]; then $MADARA_ROOT/bin/test_shared_record ; fi
  - if [ -z "$ANDROID" ] && [ "$SIMTIME" == "simtime" ]; then $MADARA_ROOT/bin/test_simtime ; fi
  - if [ -z "$ANDROID" ]; then $MADARA_ROOT/bin/test_system_calls ; fi
  - if [ -z "$ANDROID" ]; then $MADARA_ROOT/bin/test_timed_wait ; fi
  - if [ -z "$ANDROID" ]; then $MADARA_ROOT/bin/test_utility ; fi
  - if [ -z "$ANDROID" ]; then $MADARA_ROOT/bin/test_rcw_tracked ; fi
  - if [ -z "$ANDROID" ]; then $MADARA_ROOT/bin/test_rcw_transaction ; fi
  - if [ -z "$ANDROID" ]; then $MADARA_ROOT/bin/test_rcw_prodcon ; fi
  - if [ -z "$ANDROID" ]; then $MADARA_ROOT/bin/test_rcw_custom ; fi
  - if [ -z "$ANDROID" ]; then $MADARA_ROOT/bin/test_threader_change_hertz ; fi
  - if [ -z "$ANDROID" ]; then $MADARA_ROOT/bin/test_knowledge_record ; fi
  - if [ -z "$ANDROID" ]; then $MADARA_ROOT/bin/test_knowledge_base ; fi
  # performance test (useful to see if we've regressed in performance)
  - if [ -z "$ANDROID" ]; then echo "Testing reasoning throughput..." ; fi
  - if [ -z "$ANDROID" ]; then $MADARA_ROOT/bin/test_reasoning_throughput ; fi
  # test UDP Multicast networking performance and connectivity for 60s
  - if [ -z "$ANDROID" ]; then echo "Testing multicast performance..." ; fi
  - if [ -z "$ANDROID" ]; then $MADARA_ROOT/bin/network_profiler -i 0 -s 1024 & $MADARA_ROOT/bin/network_profiler -i 1 ; fi
  # test UDP Unicast networking performance and connectivity for 60s
  - if [ -z "$ANDROID" ]; then echo "Testing unicast performance..." ; fi
  - if [ -z "$ANDROID" ]; then $MADARA_ROOT/bin/network_profiler -i 0 -s 1024 -u 127.0.0.1:30000 -u 127.0.0.1:30001 & $MADARA_ROOT/bin/network_profiler -i 1 -u 127.0.0.1:30001 ; fi
  - if [ -z "$ANDROID" ]; then echo "Testing unicast lamport consistency..." ; fi
  - if [ -z "$ANDROID" ]; then $MADARA_ROOT/bin/test_lamport -i 0 -u 127.0.0.1:30000 -u 127.0.0.1:30001 & $MADARA_ROOT/bin/test_lamport -i 1 -u 127.0.0.1:30001 ; fi
>>>>>>> 77e92cac
<|MERGE_RESOLUTION|>--- conflicted
+++ resolved
@@ -154,51 +154,46 @@
   - ls $TRAVIS_BUILD_DIR
   - echo $GAMS_ROOT/scripts/$OS/base_build.sh prereqs $CLANG madara tests $SSL $JAVA $PYTHON $ZMQ $SIMTIME
   - $GAMS_ROOT/scripts/$OS/base_build.sh prereqs $CLANG madara tests $SSL $JAVA $PYTHON $ZMQ $SIMTIME
-<<<<<<< HEAD
-  - if [ "$TESTS" == "tests" ]; then chmod ugo+x scripts/automation_tests.sh; ./scripts/automation_tests.sh; fi
-
-=======
   # now run functionality unit tests 
   - echo "Testing basic functionality..."
-  - if [ -z "$ANDROID" ]; then $MADARA_ROOT/bin/test_any ; fi
-  - if [ -z "$ANDROID" ]; then $MADARA_ROOT/bin/test_bandwidth_monitor ; fi
-  - if [ -z "$ANDROID" ]; then $MADARA_ROOT/bin/test_basic_reasoning ; fi
-  - if [ -z "$ANDROID" ]; then $MADARA_ROOT/bin/test_checkpointing ; fi
-  - if [ -z "$ANDROID" ]; then $MADARA_ROOT/bin/test_circular_buffer ; fi
-  - if [ -z "$ANDROID" ]; then $MADARA_ROOT/bin/test_context_copy ; fi
-  - if [ -z "$ANDROID" ]; then $MADARA_ROOT/bin/test_encoding ; fi
-  - if [ -z "$ANDROID" ]; then $MADARA_ROOT/bin/test_filters ; fi
-  - if [ -z "$ANDROID" ]; then $MADARA_ROOT/bin/test_fragmentation ; fi
-  - if [ -z "$ANDROID" ]; then $MADARA_ROOT/bin/test_karl_containers ; fi
-  - if [ -z "$ANDROID" ]; then $MADARA_ROOT/bin/test_karl_exceptions ; fi
-  - if [ -z "$ANDROID" ]; then $MADARA_ROOT/bin/test_kb_destructions ; fi
-  - if [ -z "$ANDROID" ]; then $MADARA_ROOT/bin/test_key_expansion ; fi
-  - if [ -z "$ANDROID" ]; then $MADARA_ROOT/bin/test_packet_scheduler ; fi
-  - if [ -z "$ANDROID" ]; then $MADARA_ROOT/bin/test_periodic_wait ; fi
-  - if [ -z "$ANDROID" ]; then $MADARA_ROOT/bin/test_prefix_to_map ; fi
-  - if [ -z "$ANDROID" ]; then $MADARA_ROOT/bin/test_print_statement ; fi
-  - if [ -z "$ANDROID" ]; then $MADARA_ROOT/bin/test_save_modifieds ; fi
-  - if [ -z "$ANDROID" ]; then $MADARA_ROOT/bin/test_shared_record ; fi
-  - if [ -z "$ANDROID" ] && [ "$SIMTIME" == "simtime" ]; then $MADARA_ROOT/bin/test_simtime ; fi
-  - if [ -z "$ANDROID" ]; then $MADARA_ROOT/bin/test_system_calls ; fi
-  - if [ -z "$ANDROID" ]; then $MADARA_ROOT/bin/test_timed_wait ; fi
-  - if [ -z "$ANDROID" ]; then $MADARA_ROOT/bin/test_utility ; fi
-  - if [ -z "$ANDROID" ]; then $MADARA_ROOT/bin/test_rcw_tracked ; fi
-  - if [ -z "$ANDROID" ]; then $MADARA_ROOT/bin/test_rcw_transaction ; fi
-  - if [ -z "$ANDROID" ]; then $MADARA_ROOT/bin/test_rcw_prodcon ; fi
-  - if [ -z "$ANDROID" ]; then $MADARA_ROOT/bin/test_rcw_custom ; fi
-  - if [ -z "$ANDROID" ]; then $MADARA_ROOT/bin/test_threader_change_hertz ; fi
-  - if [ -z "$ANDROID" ]; then $MADARA_ROOT/bin/test_knowledge_record ; fi
-  - if [ -z "$ANDROID" ]; then $MADARA_ROOT/bin/test_knowledge_base ; fi
+  - if [ ! -z $TESTS ]; then $MADARA_ROOT/bin/test_any ; fi
+  - if [ ! -z $TESTS ]; then $MADARA_ROOT/bin/test_bandwidth_monitor ; fi
+  - if [ ! -z $TESTS ]; then $MADARA_ROOT/bin/test_basic_reasoning ; fi
+  - if [ ! -z $TESTS ]; then $MADARA_ROOT/bin/test_checkpointing ; fi
+  - if [ ! -z $TESTS ]; then $MADARA_ROOT/bin/test_circular_buffer ; fi
+  - if [ ! -z $TESTS ]; then $MADARA_ROOT/bin/test_context_copy ; fi
+  - if [ ! -z $TESTS ]; then $MADARA_ROOT/bin/test_encoding ; fi
+  - if [ ! -z $TESTS ]; then $MADARA_ROOT/bin/test_filters ; fi
+  - if [ ! -z $TESTS ]; then $MADARA_ROOT/bin/test_fragmentation ; fi
+  - if [ ! -z $TESTS ]; then $MADARA_ROOT/bin/test_karl_containers ; fi
+  - if [ ! -z $TESTS ]; then $MADARA_ROOT/bin/test_karl_exceptions ; fi
+  - if [ ! -z $TESTS ]; then $MADARA_ROOT/bin/test_kb_destructions ; fi
+  - if [ ! -z $TESTS ]; then $MADARA_ROOT/bin/test_key_expansion ; fi
+  - if [ ! -z $TESTS ]; then $MADARA_ROOT/bin/test_packet_scheduler ; fi
+  - if [ ! -z $TESTS ]; then $MADARA_ROOT/bin/test_periodic_wait ; fi
+  - if [ ! -z $TESTS ]; then $MADARA_ROOT/bin/test_prefix_to_map ; fi
+  - if [ ! -z $TESTS ]; then $MADARA_ROOT/bin/test_print_statement ; fi
+  - if [ ! -z $TESTS ]; then $MADARA_ROOT/bin/test_save_modifieds ; fi
+  - if [ ! -z $TESTS ]; then $MADARA_ROOT/bin/test_shared_record ; fi
+  - if [ ! -z $TESTS ] && [ "$SIMTIME" == "simtime" ]; then $MADARA_ROOT/bin/test_simtime ; fi
+  - if [ ! -z $TESTS ]; then $MADARA_ROOT/bin/test_system_calls ; fi
+  - if [ ! -z $TESTS ]; then $MADARA_ROOT/bin/test_timed_wait ; fi
+  - if [ ! -z $TESTS ]; then $MADARA_ROOT/bin/test_utility ; fi
+  - if [ ! -z $TESTS ]; then $MADARA_ROOT/bin/test_rcw_tracked ; fi
+  - if [ ! -z $TESTS ]; then $MADARA_ROOT/bin/test_rcw_transaction ; fi
+  - if [ ! -z $TESTS ]; then $MADARA_ROOT/bin/test_rcw_prodcon ; fi
+  - if [ ! -z $TESTS ]; then $MADARA_ROOT/bin/test_rcw_custom ; fi
+  - if [ ! -z $TESTS ]; then $MADARA_ROOT/bin/test_threader_change_hertz ; fi
+  - if [ ! -z $TESTS ]; then $MADARA_ROOT/bin/test_knowledge_record ; fi
+  - if [ ! -z $TESTS ]; then $MADARA_ROOT/bin/test_knowledge_base ; fi
   # performance test (useful to see if we've regressed in performance)
-  - if [ -z "$ANDROID" ]; then echo "Testing reasoning throughput..." ; fi
-  - if [ -z "$ANDROID" ]; then $MADARA_ROOT/bin/test_reasoning_throughput ; fi
+  - if [ ! -z $TESTS ]; then echo "Testing reasoning throughput..." ; fi
+  - if [ ! -z $TESTS ]; then $MADARA_ROOT/bin/test_reasoning_throughput ; fi
   # test UDP Multicast networking performance and connectivity for 60s
-  - if [ -z "$ANDROID" ]; then echo "Testing multicast performance..." ; fi
-  - if [ -z "$ANDROID" ]; then $MADARA_ROOT/bin/network_profiler -i 0 -s 1024 & $MADARA_ROOT/bin/network_profiler -i 1 ; fi
+  - if [ ! -z $TESTS ]; then echo "Testing multicast performance..." ; fi
+  - if [ ! -z $TESTS ]; then $MADARA_ROOT/bin/network_profiler -i 0 -s 1024 & $MADARA_ROOT/bin/network_profiler -i 1 ; fi
   # test UDP Unicast networking performance and connectivity for 60s
-  - if [ -z "$ANDROID" ]; then echo "Testing unicast performance..." ; fi
-  - if [ -z "$ANDROID" ]; then $MADARA_ROOT/bin/network_profiler -i 0 -s 1024 -u 127.0.0.1:30000 -u 127.0.0.1:30001 & $MADARA_ROOT/bin/network_profiler -i 1 -u 127.0.0.1:30001 ; fi
-  - if [ -z "$ANDROID" ]; then echo "Testing unicast lamport consistency..." ; fi
-  - if [ -z "$ANDROID" ]; then $MADARA_ROOT/bin/test_lamport -i 0 -u 127.0.0.1:30000 -u 127.0.0.1:30001 & $MADARA_ROOT/bin/test_lamport -i 1 -u 127.0.0.1:30001 ; fi
->>>>>>> 77e92cac
+  - if [ ! -z $TESTS ]; then echo "Testing unicast performance..." ; fi
+  - if [ ! -z $TESTS ]; then $MADARA_ROOT/bin/network_profiler -i 0 -s 1024 -u 127.0.0.1:30000 -u 127.0.0.1:30001 & $MADARA_ROOT/bin/network_profiler -i 1 -u 127.0.0.1:30001 ; fi
+  - if [ ! -z $TESTS ]; then echo "Testing unicast lamport consistency..." ; fi
+  - if [ ! -z $TESTS ]; then $MADARA_ROOT/bin/test_lamport -i 0 -u 127.0.0.1:30000 -u 127.0.0.1:30001 & $MADARA_ROOT/bin/test_lamport -i 1 -u 127.0.0.1:30001 ; fi
