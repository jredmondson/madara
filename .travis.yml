--- conflicted
+++ resolved
@@ -144,39 +144,6 @@
   - $GAMS_ROOT/scripts/$OS/base_build.sh prereqs $CLANG madara tests $SSL $JAVA $PYTHON $ZMQ $SIMTIME
   # now run functionality unit tests 
   - echo "Testing basic functionality..."
-<<<<<<< HEAD
-  - $MADARA_ROOT/bin/test_any
-  - $MADARA_ROOT/bin/test_bandwidth_monitor
-  - $MADARA_ROOT/bin/test_basic_reasoning
-  - $MADARA_ROOT/bin/test_checkpointing
-  - $MADARA_ROOT/bin/test_circular_buffer
-  - $MADARA_ROOT/bin/test_context_copy
-  - $MADARA_ROOT/bin/test_encoding
-  - $MADARA_ROOT/bin/test_filters
-  - $MADARA_ROOT/bin/test_fragmentation
-  - $MADARA_ROOT/bin/test_karl_containers
-  - $MADARA_ROOT/bin/test_karl_exceptions
-  - $MADARA_ROOT/bin/test_kb_destructions
-  - $MADARA_ROOT/bin/test_key_expansion
-  - $MADARA_ROOT/bin/test_packet_scheduler
-  - $MADARA_ROOT/bin/test_periodic_wait
-  - $MADARA_ROOT/bin/test_prefix_to_map
-  - $MADARA_ROOT/bin/test_print_statement
-  - $MADARA_ROOT/bin/test_save_modifieds
-  - $MADARA_ROOT/bin/test_shared_record
-  - if [[ "$SIMTIME" == "simtime" ]]; then $MADARA_ROOT/bin/test_simtime ; fi
-  - $MADARA_ROOT/bin/test_system_calls
-  - $MADARA_ROOT/bin/test_timed_wait
-  - $MADARA_ROOT/bin/test_utility
-  - $MADARA_ROOT/bin/test_rcw_tracked
-  - $MADARA_ROOT/bin/test_rcw_transaction
-  - $MADARA_ROOT/bin/test_rcw_prodcon
-  - $MADARA_ROOT/bin/test_rcw_custom
-  - $MADARA_ROOT/bin/test_threader_change_hertz
-  - $MADARA_ROOT/bin/test_knowledge_record
-  - $MADARA_ROOT/bin/test_knowledge_base
-  - $MADARA_ROOT/bin/test_history
-=======
   - if [ -z "$ANDROID" ]; then $MADARA_ROOT/bin/test_any ; fi
   - if [ -z "$ANDROID" ]; then $MADARA_ROOT/bin/test_bandwidth_monitor ; fi
   - if [ -z "$ANDROID" ]; then $MADARA_ROOT/bin/test_basic_reasoning ; fi
@@ -207,7 +174,7 @@
   - if [ -z "$ANDROID" ]; then $MADARA_ROOT/bin/test_threader_change_hertz ; fi
   - if [ -z "$ANDROID" ]; then $MADARA_ROOT/bin/test_knowledge_record ; fi
   - if [ -z "$ANDROID" ]; then $MADARA_ROOT/bin/test_knowledge_base ; fi
->>>>>>> e93175ac
+  - if [ -z "$ANDROID" ]; then $MADARA_ROOT/bin/test_any ; fi
   # performance test (useful to see if we've regressed in performance)
   - if [ -z "$ANDROID" ]; then echo "Testing reasoning throughput..." ; fi
   - if [ -z "$ANDROID" ]; then $MADARA_ROOT/bin/test_reasoning_throughput ; fi
