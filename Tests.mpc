--- conflicted
+++ resolved
@@ -313,10 +313,7 @@
   }
 }
 
-<<<<<<< HEAD
-project (Test_File_Rebroadcasts) : using_madara, no_karl, no_xml, null_lock, using_simtime {
-=======
-project (Test_KaRL_Exceptions) : using_madara, using_ace, no_karl, no_xml, null_lock, using_simtime {
+project (Test_KaRL_Exceptions) : using_madara, no_karl, no_xml, null_lock, using_simtime {
   exeout = $(MADARA_ROOT)/bin
   exename = test_karl_exceptions
   
@@ -339,8 +336,7 @@
   }
 }
 
-project (Test_File_Rebroadcasts) : using_madara, using_ace, no_karl, no_xml, null_lock, using_simtime {
->>>>>>> 412a0bce
+project (Test_File_Rebroadcasts) : using_madara, no_karl, no_xml, null_lock, using_simtime {
   exeout = $(MADARA_ROOT)/bin
   exename = test_file_rebroadcasts
   
