--- conflicted
+++ resolved
@@ -401,27 +401,13 @@
     madara_logger_log(map_.get_logger(), logger::LOG_DETAILED,
         "%s: user requested to not send modifieds\n", prefix.c_str());
 
-<<<<<<< HEAD
-  MADARA_GUARD_TYPE map_guard(map_.mutex_);
-  MADARA_GUARD_TYPE transport_guard(transport_mutex_);
-=======
     return -3;
   }
->>>>>>> 88cde945
-
-  {
-<<<<<<< HEAD
-    KnowledgeMap modified;
-    
-    // get the modifieds and reset those that will be sent, atomically
-    {
-      modified = map_.get_modifieds_current(settings.send_list, true);
-    }
-=======
+
+  {
     MADARA_GUARD_TYPE done_sending_guard(done_sending_mutex_);
     done_sending_ = false;
   }
->>>>>>> 88cde945
 
   // Loop until threads stop asking us to repeat, which will occur if they
   // try to send while we're sending.
