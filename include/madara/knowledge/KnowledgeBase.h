#ifndef _MADARA_KNOWLEDGE_BASE_H
#define _MADARA_KNOWLEDGE_BASE_H

/**
 * @file KnowledgeBase.h
 * @author James Edmondson <jedmondson@gmail.com>
 *
 * This file contains the KnowledgeBase class
 */

#include <ostream>
#include <string>
#include <map>
#include <memory>

#include "madara/knowledge/KnowledgeRecord.h"
#include "madara/knowledge/KnowledgeUpdateSettings.h"
#include "madara/knowledge/Functions.h"
#include "madara/filters/Arguments.h"
#include "madara/MADARA_export.h"
#include "madara/knowledge/ThreadSafeContext.h"
#include "madara/transport/Transport.h"
#include "madara/expression/Interpreter.h"
#include "madara/utility/Refcounter.h"
#include "madara/knowledge/KnowledgeBaseImpl.h"
#include "madara/knowledge/CompiledExpression.h"
#include "madara/knowledge/VariableReference.h"


#ifdef _MADARA_PYTHON_CALLBACKS_
#include "boost/python/object.hpp"
#endif

namespace madara
{

  namespace knowledge
  {

    /**
     * @class KnowledgeBase
     * @brief This class provides a distributed knowledge base to users
     */
    class MADARA_Export KnowledgeBase
    {
    public:
      /**
       * Constructor
       **/
      KnowledgeBase ();

      /**
       * Constructor
       * @param   host      hostname/ip of this machine
       * @param   transport transport to use for knowledge dissemination
       **/
      KnowledgeBase (const std::string & host, int transport);

      /**
       * Constructor
       * @param   host      hostname/ip of this machine
       * @param   transport transport to use for knowledge dissemination
       * @param   domain    knowledge domain we want to join
       **/
      KnowledgeBase (const std::string & host, int transport,
        const std::string & domain);

      /**
       * Constructor
       * @param   host      hostname/ip of this machine
       * @param   config    transport settings to use for dissemination
       **/
      KnowledgeBase (const std::string & host,
        const madara::transport::TransportSettings & config);

      /**
       * Copy constructor
       * @param   original  knowledge base to copy
       **/
      KnowledgeBase (const KnowledgeBase & original) = default;

      /**
       * Refer to and use another knowledge base's context
       * @param   original  knowledge base to refer to
       **/
      void use (ThreadSafeContext & original);

      /**
       * Destructor
       **/
      ~KnowledgeBase () = default;

      /**
       * Copies variables and values from source to this context.
       * PERFORMANCE NOTES: predicates with prefixes can limit
       * copying to O(log n). predices with suffixes and no prefix
       * force O(n) copy cost since all records could fit requirements
       *
       * @param  source    the source context to copy from
       * @param  settings  requirements that must be met
       **/
      void copy (const KnowledgeBase & source,
        const KnowledgeRequirements & settings);

      /**
       * Copies variables and values from source to this context. PERFORMANCE
       * NOTES: worst case depends on size of copy_set. If empty, performance
       * is always O (n), where n is number of variables in the source context.
       * If copy_set is not empty, then performance is O (m log n) where m is
       * the number of variables in copy_set and n is number of variables in
       * the source context.
       * <br>&nbsp;<br>
       * Note that this is a deep copy due to the fact
       * that source and destination are expected to have their own thread
       * management (ref-counted variables can be problematic if shallow copy).
       *
       * @param  source    the source knowledge base to copy from
       * @param  copy_set  a map of variables that should be copied. If
       *                   empty, then everything is copied. If not empty,
       *                   only the supplied variables will be copied.
       * @param  clean_copy  if true, clear the destination context (this)
       *                     before copying.
       **/
      void copy (const KnowledgeBase & source,
        const CopySet & copy_set = CopySet (),
        bool clean_copy = false);

      /**
       * Assigns another instance's knowledge and settings to this instance
       * @param   original  knowledge base to copy
       **/
      KnowledgeBase &operator= (const KnowledgeBase & original) = default;

      /**
       * Starts the transport mechanism for dissemination if it is closed
       **/
      void activate_transport (void);

      /**
       * Closes the transport mechanism so no dissemination is possible
       **/
      void close_transport (void);

      /**
       * Gets the number of transports
       * @return the number of transports
       **/
      size_t get_num_transports (void);

      /**
       * Locks the context to prevent updates over the network
       **/
      void lock (void);

      /**
       * Unlocks the context to allow updates over the network (is only
       * necessary if the context has been explicitly locked)
       **/
      void unlock (void);

      /**
       * Retrieves a knowledge value
       * @param key              knowledge location
       * @param settings         settings for referring to knowledge variables
       * @return                 value at knowledge location
       **/
      madara::knowledge::KnowledgeRecord get (const std::string & key,
             const KnowledgeReferenceSettings & settings =
                     KnowledgeReferenceSettings (false));

      /**
       * Atomically returns the value of a variable.
       * @param   variable  reference to a variable (@see get_ref)
       * @param   settings  the settings for referring to variables
       * @return         the madara::knowledge::KnowledgeRecord::Integer value for the variable
       **/
      madara::knowledge::KnowledgeRecord
        get (const VariableReference & variable,
             const KnowledgeReferenceSettings & settings =
                     KnowledgeReferenceSettings (false));

      /**
       * Atomically returns a reference to the variable. Variable references are
       * efficient mechanisms for reference variables individually--similar to
       * speedups seen from CompiledExpression.
       * @param   key       unique identifier of the variable
       * @param settings         settings for referring to knowledge variables
       * @return            reference to the variable in the context
       **/
      VariableReference
        get_ref (const std::string & key,
             const KnowledgeReferenceSettings & settings =
                     KnowledgeReferenceSettings (false));

      /**
       * Marks the variable reference as updated
       * @param   variable  reference to a variable (@see get_ref)
       * @param   settings  settings for applying the update
       **/
      void mark_modified (const VariableReference & variable,
          const KnowledgeUpdateSettings & settings = KnowledgeUpdateSettings());

      /**
       * Marks the variable as updated
       * @param   name      name of the variable
       * @param   settings  settings for applying the update
       **/
      void mark_modified (const std::string & name,
          const KnowledgeUpdateSettings & settings = KnowledgeUpdateSettings());

      /**
       * Retrieves a value at a specified index within a knowledge array
       * @param key              knowledge location
       * @param index            index within the array
       * @param settings         settings for referring to knowledge variables
       * @return                 value at knowledge location
       **/
      madara::knowledge::KnowledgeRecord retrieve_index (const std::string & key,
             size_t index,
             const KnowledgeReferenceSettings & settings =
                     KnowledgeReferenceSettings (false));

      /**
       * Read a file into the knowledge base
       * @param filename           file to read
       * @param knowledge_key      key to store the file into
       * @param settings           settings to use when evaluating/updating
       */
      int read_file (const std::string & knowledge_key,
                     const std::string & filename,
        const EvalSettings & settings =
          EvalSettings (false, false, true, false, false));

      /**
       * Atomically reads a file into a variable
       * @param   variable  reference to a variable (@see get_ref)
       * @param   filename  file to read
       * @param   settings  settings for applying the update
       * @return   0 if the value was set. -1 if unsuccessful
       **/
      int
      read_file (
        const VariableReference & variable,
        const std::string & filename,
        const EvalSettings & settings =
          EvalSettings (false, false, true, false, false));

      /**
       * Atomically sets the value of a variable to a string
       * @param   variable  reference to a variable (@see get_ref)
       * @param   value     new value of the variable
       * @param   settings  settings for applying the update
       * @return   0 if the value was set. -1 if null key
       **/
      int set (const VariableReference & variable,
        const std::string & value,
        const EvalSettings & settings =
          EvalSettings (false, false, true, false, false));

      /**
       * Atomically sets the value of a variable to a string
       * @param   variable  reference to a variable (@see get_ref)
       * @param   value     new value of the variable
       * @param   settings  settings for applying the update
       * @return   0 if the value was set. -1 if null key
       **/
      int set (const VariableReference & variable,
        std::string && value,
        const EvalSettings & settings =
          EvalSettings (false, false, true, false, false));

      /**
       * Atomically sets the value of a variable to a KnowledgeRecord
       * @param   variable  reference to a variable (@see get_ref)
       * @param   value     new value of the variable
       * @param   settings  settings for applying the update
       * @return   0 if the value was set. -1 if null key
       **/
      int set (const VariableReference & variable,
        const KnowledgeRecord & value,
        const EvalSettings & settings =
          EvalSettings (false, false, true, false, false));

      /**
       * Atomically sets the value of a variable to a KnowledgeRecord
       * @param   variable  reference to a variable (@see get_ref)
       * @param   value     new value of the variable
       * @param   settings  settings for applying the update
       * @return   0 if the value was set. -1 if null key
       **/
      int set (const VariableReference & variable,
        KnowledgeRecord && value,
        const EvalSettings & settings =
          EvalSettings (false, false, true, false, false));

      /**
       * Atomically sets the value of a variable to a KnowledgeRecord
       * @param   variable  reference to a variable (@see get_ref)
       * @param   value     new value of the variable
       * @param   settings  settings for applying the update
       * @return   0 if the value was set. -1 if null key
       **/
      int set (const std::string & key,
        const KnowledgeRecord & value,
        const EvalSettings & settings =
          EvalSettings (false, false, true, false, false));

      /**
       * Atomically sets the value of a variable to a KnowledgeRecord
       * @param   variable  reference to a variable (@see get_ref)
       * @param   value     new value of the variable
       * @param   settings  settings for applying the update
       * @return   0 if the value was set. -1 if null key
       **/
      int set (const std::string & key,
        KnowledgeRecord && value,
        const EvalSettings & settings =
          EvalSettings (false, false, true, false, false));

      /**
       * Atomically sets the value of a variable to an integer 1
       * @param   variable  reference to a variable (@see get_ref)
       * @param   value     new value of the variable
       * @param   settings  settings for applying the update
       * @return   0 if the value was set. -1 if null key
       **/
      int set (const VariableReference & variable,
        const EvalSettings & settings =
          EvalSettings (false, false, true, false, false)) {
        return set (variable, 1, settings);
      }

      /**
       * Atomically sets the value of a variable to a double array.
       * @param   variable  reference to a variable (@see get_ref)
       * @param   value     a STL vector of doubles
       * @param   settings  settings for applying the update
       * @return   0 if the value was set. -1 if null key
       **/
      int set (const VariableReference & variable,
        const std::vector <double> & value,
        const EvalSettings & settings =
          EvalSettings (false, false, true, false, false));

      /**
       * Atomically sets the value of a variable to a double array.
       * @param   variable  reference to a variable (@see get_ref)
       * @param   value     a STL vector of doubles
       * @param   settings  settings for applying the update
       * @return   0 if the value was set. -1 if null key
       **/
      int set (const VariableReference & variable,
        std::vector <double> && value,
        const EvalSettings & settings =
          EvalSettings (false, false, true, false, false));

      /**
       * Atomically sets the value of a variable to a double array.
       * @param   variable  reference to a variable (@see get_ref)
       * @param   value     an array of doubles
       * @param   size      number of elements in the array
       * @param   settings  settings for applying the update
       * @return   0 if the value was set. -1 if null key
       **/
      int set (const VariableReference & variable,
        const double * value,
        uint32_t size,
        const EvalSettings & settings =
          EvalSettings (false, false, true, false, false));

      /**
       * Atomically sets the value of an array index to a value.
       * @param   variable  reference to a variable (@see get_ref)
       * @param   index     index within array
       * @param   value     new value of the array index
       * @param   settings  settings for applying the update
       * @return   0 if the value was set. -1 if null key
       **/
      template<typename t>
      int set_index (const VariableReference & variable,
        size_t index, T&& value,
        const EvalSettings & settings =
          EvalSettings (false, false, true, false, false));

      /**
       * Atomically sets the value of a variable to a double.
       * @param   variable  reference to a variable (@see get_ref)
       * @param   value     new value of the variable
       * @param   settings  settings for applying the update
       * @return   0 if the value was set. -1 if null key
       **/
      template<typename T,
        typename std::enable_if<std::is_floating_point<T>::value,
        void*>::type = nullptr>
      int set (const VariableReference & variable,
        T value,
        const EvalSettings & settings =
          EvalSettings (false, false, true, false, false));

      /**
       * Atomically sets the value of a variable to an integer array.
       * @param   variable  reference to a variable (@see get_ref)
       * @param   value     a STL vector of Integers
       * @param   settings  settings for applying the update
       * @return   0 if the value was set. -1 if null key
       **/
      int set (const VariableReference & variable,
        const std::vector <KnowledgeRecord::Integer> & value,
        const EvalSettings & settings =
          EvalSettings (false, false, true, false, false));

      /**
       * Atomically sets the value of a variable to an integer array.
       * @param   variable  reference to a variable (@see get_ref)
       * @param   value     a STL vector of Integers
       * @param   settings  settings for applying the update
       * @return   0 if the value was set. -1 if null key
       **/
      int set (const VariableReference & variable,
        std::vector <KnowledgeRecord::Integer> && value,
        const EvalSettings & settings =
          EvalSettings (false, false, true, false, false));

      /**
       * Atomically sets the value of a variable to an integer array.
       * @param   variable  reference to a variable (@see get_ref)
       * @param   value     an array of Integers
       * @param   size      number of elements in the array
       * @param   settings  settings for applying the update
       * @return   0 if the value was set. -1 if null key
       **/
      int set (const VariableReference & variable,
        const madara::knowledge::KnowledgeRecord::Integer * value,
        uint32_t size,
        const EvalSettings & settings =
          EvalSettings (false, false, true, false, false));

      /**
       * Atomically sets the value of a variable to an integer.
       * @param   variable  reference to a variable (@see get_ref)
       * @param   value     new value of the variable
       * @param   settings  settings for applying the update
       * @return   0 if the value was set. -1 if null key
       **/
      template<typename T,
        typename std::enable_if<std::is_integral<T>::value,
        void*>::type = nullptr>
      int set (const VariableReference & variable,
        T value,
        const EvalSettings & settings =
          EvalSettings (false, false, true, false, false));

      /**
       * Atomically sets the value of a variable to a text file's contents.
       * @param   variable  reference to a variable (@see get_ref)
       * @param   value     new value of the variable
       * @param   size      indicates the size of the value buffer
       * @param   settings  settings for applying the update
       * @return   0 if the value was set. -1 if null key
       **/
      int set_text (const VariableReference & variable,
        const char * value, size_t size,
        const EvalSettings & settings =
          EvalSettings (false, false, true, false, false));

      /**
       * Atomically sets the value of a variable to an arbitrary string.
       * @param   key       name of a variable
       * @param   value     new value of the variable
       * @param   size      indicates the size of the value buffer
       * @param   settings  settings for applying the update
       * @return   0 if the value was set. -1 if null key
       **/
      int set_file (const std::string & key,
        const unsigned char * value, size_t size,
        const EvalSettings & settings =
          EvalSettings (false, false, true, false, false));

      /**
       * Atomically sets the value of a variable to a JPEG image
       * @param   key       name of a variable
       * @param   value     new value of the variable
       * @param   size      indicates the size of the value buffer
       * @param   settings  settings for applying the update
       * @return   0 if the value was set. -1 if null key
       **/
      int set_jpeg (const std::string & key,
        const unsigned char * value, size_t size,
        const EvalSettings & settings =
          EvalSettings (false, false, true, false, false));

      /**
       * Atomically sets the value of a variable to an arbitrary string.
       * @param   variable  reference to a variable (@see get_ref)
       * @param   value     new value of the variable
       * @param   size      indicates the size of the value buffer
       * @param   settings  settings for applying the update
       * @return   0 if the value was set. -1 if null key
       **/
      int set_file (const VariableReference & variable,
        const unsigned char * value, size_t size,
        const EvalSettings & settings =
          EvalSettings (false, false, true, false, false));

      /**
       * Atomically sets the value of a variable to a JPEG image
       * @param   variable  reference to a variable (@see get_ref)
       * @param   value     new value of the variable
       * @param   size      indicates the size of the value buffer
       * @param   settings  settings for applying the update
       * @return   0 if the value was set. -1 if null key
       **/
      int set_jpeg (const VariableReference & variable,
        const unsigned char * value, size_t size,
        const EvalSettings & settings =
          EvalSettings (false, false, true, false, false));

      /**
       * Atomically sets the value of a variable to an XML string.
       * @param   variable  reference to a variable (@see get_ref)
       * @param   value     new value of the variable
       * @param   size      indicates the size of the value buffer
       * @param   settings  settings for applying the update
       * @return   0 if the value was set. -1 if null key
       **/
      int set_xml (const VariableReference & variable,
        const char * value, size_t size,
        const EvalSettings & settings =
          EvalSettings (false, false, true, false, false));

      /**
       * Retrieves a value at a specified index within a knowledge array
       * @param   variable   reference to a variable (@see get_ref)
       * @param   index      index within the array
       * @param   settings   settings for referring to knowledge variables
       * @return             value at knowledge location
       **/
      madara::knowledge::KnowledgeRecord retrieve_index (
             const VariableReference & variable,
             size_t index,
             const KnowledgeReferenceSettings & settings =
          EvalSettings (false, false, true, false, false));

      /**
       * Write a file from the knowledge base to a specified location
       * @param filename           file to write to
       * @param knowledge_key       key to read the file from
       */
      ssize_t write_file (const std::string & knowledge_key,
                      const std::string & filename);

      /**
       * Read a policy into the knowledge base
       * @param policy_key          key to read the policy into
       * @param policy_file         file to read the policy from
       */
      int read_policy (const std::string & policy_key,
                       const std::string & policy_file);

      /**
       * Expands a statement using variable expansion. For example, if the
       * statement were MyKnowledge.{.id}, and .id==1, then the statement
       * would be expanded to MyKnowledge.1
       *
       * @param statement          statement to expand
       * @return                   expanded statement
       **/
      std::string expand_statement (const std::string & statement);

      /**
      * Retrieves a stringified list of all modified variables that are ready
      * to send over transport on next send_modifieds call
      * @return  stringified list of the modified knowledge records
      **/
      std::string debug_modifieds (void) const;

#ifndef _MADARA_NO_KARL_

      /**
       * Compiles a KaRL expression into an expression tree
       *
       * @param expression         expression to compile
       * @return                   compiled, optimized expression tree
       **/
      CompiledExpression
        compile (const std::string & expression);

      /**
       * Evaluates an expression
       *
       * @param expression      KaRL expression to evaluate
       * @param settings        Settings for evaluating and printing
       * @return                value of expression
       **/
      madara::knowledge::KnowledgeRecord evaluate (
        const std::string & expression,
        const EvalSettings & settings =
          EvalSettings ());

      /**
       * Evaluates an expression
       *
       * @param expression      KaRL expression to evaluate (result of compile)
       * @param settings        Settings for evaluating and printing
       * @return                value of expression
       **/
      madara::knowledge::KnowledgeRecord evaluate (
        CompiledExpression & expression,
        const EvalSettings & settings =
          EvalSettings ());

      /**
       * Evaluates a root-based tree (result of compile)
       *
       * @param root            root-based tree
       * @param settings        Settings for evaluating and printing
       * @return                value of expression
       **/
      madara::knowledge::KnowledgeRecord evaluate (
        expression::ComponentNode * root,
        const EvalSettings & settings =
          EvalSettings ());

      /**
       * Waits for an expression to be non-zero.
       * Always disseminates modifications.
       *
       * @param expression      KaRL expression to wait on
       * @param settings        Settings for the underlying expression
       *                        evaluation and printing
       * @return                value of expression
       **/
      madara::knowledge::KnowledgeRecord wait (
        const std::string & expression,
        const WaitSettings & settings =
          WaitSettings ());

      /**
       * Waits for an expression to be non-zero. Provides additional settings
       * for fine-tuning the time to wait and atomic print statements.
       *
       * @param expression      KaRL expression to wait on (result of compile)
       * @param settings        Settings for the underlying expression
       *                        evaluation and printing
       * @return                value of expression
       **/
      madara::knowledge::KnowledgeRecord wait (
        CompiledExpression & expression,
        const WaitSettings & settings =
          WaitSettings ());

      /**
       * Defines a function
       * @param  name       name of the function
       * @param  func       external function to call with this name
       **/
      void define_function (const std::string & name,
        knowledge::KnowledgeRecord (*func) (FunctionArguments &, Variables &));

      /**
       * Defines a named function that can distinguish the name it was called
       * with in MADARA
       * @param  name       name of the function
       * @param  func       external function to call with this name
       **/
      void define_function (const std::string & name,
        knowledge::KnowledgeRecord (*func) (const char *, FunctionArguments &, Variables &));

#ifdef _MADARA_JAVA_
      /**
       * Defines a named java function
       * @param  name       name of the function
       * @param  callable   external java object to call with this name
       **/
      void define_function (const std::string & name, jobject callable);
#endif

#ifdef _MADARA_PYTHON_CALLBACKS_
      /**
       * Defines a named python function
       * @param  name       name of the function
       * @param  callable   external python function to call with this name
       **/
      void define_function (const std::string & name, boost::python::object callable);
#endif

      /**
       * Defines a MADARA KaRL function
       * @param  name       name of the function
       * @param  expression KaRL function body
       **/
      void define_function (const std::string & name,
        const std::string & expression);

      /**
       * Defines a MADARA KaRL function
       * @param  name       name of the function
       * @param  expression KaRL function body
       **/
      void define_function (const std::string & name,
        const CompiledExpression & expression);

#endif // _MADARA_NO_KARL_

      /**
       * Sets a knowledge variable to a specified value
       *
       * @param key             knowledge variable location
       * @param value           value to set at location
       * @param settings        settings for applying the update
       * @return                0 if successful, -1 if key is null, and
       *                        -2 if quality isn't high enough
       **/
      template<typename T,
        typename std::enable_if<std::is_integral<T>::value,
        void*>::type = nullptr>
      int set (const std::string & key,
        T value,
        const EvalSettings & settings =
          EvalSettings (false, false, true, false, false));

      /**
       * Sets an index within an array to a specified value
       *
       * @param key             knowledge variable location
       * @param index           index of the location in the array
       * @param value           value to set at location
       * @param settings        settings for applying the update
       * @return                0 if successful, -1 if key is null, and
       *                        -2 if quality isn't high enough
       **/
      template<typename T>
      int set_index (const std::string & key,
        size_t index, T&& value,
        const EvalSettings & settings =
          EvalSettings (false, false, true, false, false));

      /**
       * Sets a knowledge variable to a specified value
       *
       * @param key             knowledge variable location
       * @param value           array of integers to set at the location
       * @param size            number of elements in the array
       * @param settings        settings for applying the update
       * @return                0 if successful, -1 if key is null, and
       *                        -2 if quality isn't high enough
       **/
      int set (const std::string & key,
        const madara::knowledge::KnowledgeRecord::Integer * value,
        uint32_t size,
        const EvalSettings & settings =
          EvalSettings (false, false, true, false, false));

      /**
       * Sets a knowledge variable to a specified value
       *
       * @param key             knowledge variable location
       * @param value           array of integers to set at the location
       * @param settings        settings for applying the update
       * @return                0 if successful, -1 if key is null, and
       *                        -2 if quality isn't high enough
       **/
      int set (const std::string & key,
        const std::vector <KnowledgeRecord::Integer> & value,
        const EvalSettings & settings =
          EvalSettings (false, false, true, false, false));

      /**
       * Sets a knowledge variable to a specified value
       *
       * @param key             knowledge variable location
       * @param value           array of integers to set at the location
       * @param settings        settings for applying the update
       * @return                0 if successful, -1 if key is null, and
       *                        -2 if quality isn't high enough
       **/
      int set (const std::string & key,
        std::vector <KnowledgeRecord::Integer> && value,
        const EvalSettings & settings =
          EvalSettings (false, false, true, false, false));

      /**
       * Atomically sets the value of a variable to an integer 1
       * @param   variable  reference to a variable (@see get_ref)
       * @param   value     new value of the variable
       * @param   settings  settings for applying the update
       * @return   0 if the value was set. -1 if null key
       **/
      int set (const std::string & key,
        const EvalSettings & settings =
          EvalSettings (false, false, true, false, false)) {
        return set (key, 1, settings);
      }

      /**
       * Sets a knowledge variable to a specified value
       *
       * @param key             knowledge variable location
       * @param value           value to set at location
       * @param settings        settings for applying the update
       * @return                0 if successful, -1 if key is null, and
       *                        -2 if quality isn't high enough
       **/
      template<typename T,
        typename std::enable_if<std::is_floating_point<T>::value,
        void*>::type = nullptr>
      int set (const std::string & key, T value,
        const EvalSettings & settings =
          EvalSettings (false, false, true, false, false));

      /**
       * Sets a knowledge variable to a specified value
       *
       * @param key             knowledge variable location
       * @param value           array of doubles to set at the location
       * @param size            number of elements in the array
       * @param settings        settings for applying the update
       * @return                0 if successful, -1 if key is null, and
       *                        -2 if quality isn't high enough
       **/
      int set (const std::string & key,
        const double * value,
        uint32_t size,
        const EvalSettings & settings =
          EvalSettings (false, false, true, false, false));

      /**
       * Sets a knowledge variable to a specified value
       *
       * @param key             knowledge variable location
       * @param value           array of doubles to set at the location
       * @param settings        settings for applying the update
       * @return                0 if successful, -1 if key is null, and
       *                        -2 if quality isn't high enough
       **/
      int set (const std::string & key,
        const std::vector <double> & value,
        const EvalSettings & settings =
          EvalSettings (false, false, true, false, false));

      /**
       * Sets a knowledge variable to a specified value
       *
       * @param key             knowledge variable location
       * @param value           array of doubles to set at the location
       * @param settings        settings for applying the update
       * @return                0 if successful, -1 if key is null, and
       *                        -2 if quality isn't high enough
       **/
      int set (const std::string & key,
        std::vector <double> && value,
        const EvalSettings & settings =
          EvalSettings (false, false, true, false, false));

      /**
       * Sets a knowledge variable to a specified value
       *
       * @param key             knowledge variable location
       * @param value           value to set at location
       * @param settings        settings for applying the update
       * @return                0 if successful, -1 if key is null, and
       *                        -2 if quality isn't high enough
       **/
      int set (const std::string & key, const std::string & value,
        const EvalSettings & settings =
          EvalSettings (false, false, true, false, false));

      /**
       * Sets a knowledge variable to a specified value
       *
       * @param key             knowledge variable location
       * @param value           value to set at location
       * @param settings        settings for applying the update
       * @return                0 if successful, -1 if key is null, and
       *                        -2 if quality isn't high enough
       **/
      int set (const std::string & key, std::string && value,
        const EvalSettings & settings =
          EvalSettings (false, false, true, false, false));

      /**
       * Sets the quality of writing to a certain variable from this entity
       *
       * @param key             knowledge variable location
       * @param quality         quality of writing to this location
       * @param settings        settings for referring to knowledge variables
       **/
      void set_quality (const std::string & key, uint32_t quality,
             const KnowledgeReferenceSettings & settings =
                     KnowledgeReferenceSettings (false));

      /**
       * Binds to an ephemeral port for unique tie breakers in global ordering.
       * Call this function if you want to generate a unique id for a
       * custom transport to use (or a built-in transport if you are creating
       * one outside of the KnowledgeBase.
       * @param  host   unique host identifier string ("" if requesting a
       *                generated id.
       * @return        unique host id (same as host param if host is not "")
       **/
      std::string setup_unique_hostport (const std::string & host = "");

#ifdef _USE_CID_

      /**
       * Print all redeployment algorithm results
       **/
      void print_all_redeployment_results (std::ostream & output);

      /**
       * Run all redeployment algorithms specified in Transport Settings,
       * within the latencies.algorithm_configs variable.
       **/
      void run_all (void);

      /**
       * Starts a latency round
       * @return  result of operation or -1 if we are shutting down
       **/
      long start_latency (void);

      /**
       * Prints latencies associated with this process id
       * @param   output    stream to print latencies to
       **/
      void print_my_latencies (std::ostream & output);

      /**
       * Prints all latencies in the context for all processes
       * @param   output    stream to print latencies to
       **/
      void print_all_latencies (std::ostream & output);

      /**
       * Prints all summations in the context for all processes
       * @param   output    stream to print summations to
       **/
      void print_all_summations (std::ostream & output);

      /**
       * Votes with the lowest algorithm results current in the Transport settings.
       * This is only useful if latency collection is enabled and run_all has been
       * populated with useful redeployment algorithms before being ran. See the
       * madara::transport::TransportSettings class for all voting parameters.
       **/
      long vote (void);

#endif // _USE_CID_

      /**
       * Returns a non-const reference to the Transport Settings
       * @return  settings reference
       **/
      madara::transport::TransportSettings & transport_settings (void);

      /**
       * Checks if a knowledge location exists in the context
       *
       * @param key             knowledge variable location
       * @param settings        settings for referring to knowledge variables
       * @return                true if location has been set
       **/
      bool exists (const std::string & key,
        const KnowledgeReferenceSettings & settings =
          KnowledgeReferenceSettings (false)) const;

      /**
       * Checks if a knowledge variable exists in the context
       *
       * @param variable        knowledge variable reference
       * @param settings        settings for referring to knowledge variables
       * @return                true if location has been set
       **/
      bool exists (const VariableReference & variable,
        const KnowledgeReferenceSettings & settings =
          KnowledgeReferenceSettings (false)) const;

      /**
       * Applies current time and modified to all global variables and tries
       * to send them.
       * @param settings        Settings for evaluating and printing
       * @return 0 if there was not a problem.
       **/
      int apply_modified (const EvalSettings & settings =
          EvalSettings ());

      /**
      * Alias for apply_modified. @see apply_modified
      * @param settings        Settings for evaluating and printing
      * @return 0 if there was not a problem.
      **/
      int modify (const EvalSettings & settings =
        EvalSettings ());

      /**
       * Prints all knowledge variables and values in the context
       * @param   level    level to log the knowledge at
       **/
      void print (unsigned int level = 0) const;

      /**
       * Deprecated alias for @see print with only level. This class
       * member will print all knowledge in the context.
       * @param   level    level to log the knowledge at
       **/
      void print_knowledge (unsigned int level = 0) const;

      /**
       * Expands and prints a user provided statement at a logging level.
       * For example, if the statement were MyKnowledge.{.id}, and .id==1,
       * then the statement would be expanded to MyKnowledge.1
       *
       * @param   statement  statement to expand with variable values
       * @param   level      level to log the knowledge at
       **/
      void print (const std::string & statement,
        unsigned int level = 0) const;

      /**
       * Saves all keys and values into a string, using the underlying
       * knowledge::KnowledgeRecord::to_string function. This is an optimized
       * version that allows the specification of a target string to
       * avoid string copying (which can be expensive with longer
       * strings across multiple function boundaries). This function differs
       * from knowledge::KnowledgeRecord to_string in that it is intended to save the
       * database in a format that can be easily parseable. Consequently,
       * strings are delineated in this function by being included in single
       * quotes. Arrays are delineated with array indices [].
       *
       * This is not appropriate
       * for saving the context if it has binary data inside of it, as
       * only the size of the data entry would be saved.
       * @param target  where to store the resulting string operation.
       * @param array_delimiter  for any arrays, the characters in between
       *                         data elements.
       * @param record_delimiter the characters to place between individual
       *                         key/value pairs
       * @param key_val_delimiter the characters to place between keys and
       *                          values.
       **/
      void to_string (std::string & target,
        const std::string & array_delimiter = ",",
        const std::string & record_delimiter = ";\n",
        const std::string & key_val_delimiter = "=") const;

      /**
      * Clears a variable. This is safer than erasing the variable.
      * It clears the memory used in the variable and marks it as UNCREATED,
      * meaning that it is effectively deleted, will not show up in
      * @see print statements or @see save_checkpoint.
      * @param   key            unique identifier of the variable
      * @param   settings       settings for referring to variables
      * @return                 true if variable exists
      **/
      bool clear (const std::string & key,
        const KnowledgeReferenceSettings & settings =
        KnowledgeReferenceSettings ());

      /**
       * Clears the knowledge base
       * @param  erase   If true, completely erase keys.
       *                 If false, reset knowledge
       **/
      void clear (bool erase = false);

      /**
       * Resets the local changed map, which tracks checkpointing modifieds
       **/
      void reset_checkpoint (void) const;

      /**
       * Clears the knowledge base
       **/
      void clear_map (void);

      /**
       * Acquires the recursive lock on the knowledge base. This will
       * block any other thread from updating or using the knowledge
       * base until you call @ release.
       **/
      void acquire (void);

      /**
       * Releases a recursive lock on the knowledge base. This will
       * allow other thread to access the knowledge base if you had
       * previously called @ acquire.
       **/
      void release (void);

      /**
       * Attaches a transport to the Knowledge Engine. Note that the
       * transport should use the same ThreadSafeContext as the
       * Knowledge Engine.
       * @param  transport   a new transport to attach to the Knowledge Base
       * @return             the number of transports now attached
       **/
      size_t attach_transport (madara::transport::Base * transport);

      /**
       * Adds a built-in transport with the specified settings
       * @param  id          unique identifier for this agent (empty string
       *                     will use default generated id)
       * @param  settings    settings for the new transport
       * @return             the number of transports now attached
       **/
      size_t attach_transport (const std::string & id,
        transport::TransportSettings & settings);

      /**
       * Removes a transport
       * @param   index      index of the transport to remove. If invalid,
       *                     nothing is removed.
       * @return             the size of transports now attached
       **/
      size_t remove_transport (size_t index);

      /**
       * Returns the ThreadSafeContext associated with this Knowledge
       * Base. This is necessary for creating custom transports.
       *
       * @return             the context used by the knowledge base
       **/
      ThreadSafeContext & get_context (void);

      /**
      * Gets the log level
      * @return the maximum detail level to print
      **/
      int get_log_level (void);

      /**
      * Attaches a logger to be used for printing
      * @param logger  the logger the context should lose
      **/
      void attach_logger (logger::Logger & logger) const;

      /**
      * Gets the logger used for information printing
      * @return the context's logger
      **/
      logger::Logger & get_logger (void) const;

      /**
      * Sets the log level
      * @param  level  the maximum detail level to print
      **/
      void set_log_level (int level);

      /**
       * Returns the unique host and ephemeral binding for this Knowlede Base
       * @return             host:port identifier for this knowledge base
       **/
      std::string get_id (void);

      /**
      * Creates an iteration of VariableReferences to all keys matching
      * the prefix and suffix
      * @param  prefix   string that the key must start with
      * @param  suffix   string that the key must end with
      * @param  matches  all VariableReferences matching the prefix and suffix
      **/
      void get_matches (
        const std::string & prefix,
        const std::string & suffix,
        VariableReferences & matches);

      /**
       * Fills a vector with Knowledge Records that begin with a common subject
       * and have a finite range of integer values.
       * @param   subject     The common subject of the variable names. For
       *                      instance, if we are looking for a range of vars
       *                      like "var0", "var1", "var2", then the common
       *                      subject would be "var".
       * @param   start       An inclusive start index
       * @param   end         An inclusive end index
       * @param   target      The vector that will be filled with
       *                      Knowledge Record instances within the subject
       *                      range.
       * @return              entries in the resulting vector
       **/
      size_t to_vector (const std::string & subject,
                              unsigned int start,
                              unsigned int end,
                              std::vector <KnowledgeRecord> & target);

      /**
       * Fills a variable map with Knowledge Records that match an expression.
       * At the moment, this expression must be of the form "subject*"
       * @param   subject     An expression that matches the variable names
       *                      that are of interest. Wildcards may only be
       *                      at the end.
       * @param   target      The map that will be filled with variable names
       *                      and the Knowledge Records they correspond to
       * @return              entries in the resulting map
       **/
      size_t to_map    (const std::string & subject,
                       std::map <std::string, knowledge::KnowledgeRecord> & target);

      /**
      * Fills a variable map with list of keys according to a matching prefix,
      * suffix, and delimiter hierarchy. This is useful for understanding the
      * logical hierarchy of your variables (and also a key utility of
      * containers like @see containers::FlexMap).
      * @param   prefix      Text that must be present at the front of the key
      * @param   delimiter   Text that signifies a logical boundary in hierarchy If
      *                      empty, no check is performed.
      * @param   suffix      Text that must be present at the end of the key. If
      *                      empty, no check is performed.
      * @param   next_keys   The immediate keys in the hierarchy after prefix
      * @param   result      The map that will be filled with full variable names
      *                      and the Knowledge Records that correspond to
      * @param   just_keys   if true, do not fill result, only next_keys
      * @return              entries in the resulting map
      **/
      size_t  to_map (const std::string & prefix,
        const std::string & delimiter,
        const std::string & suffix,
        std::vector <std::string> & next_keys,
        std::map <std::string, knowledge::KnowledgeRecord> & result,
        bool just_keys = false);

      /**
       * Creates a variable map with Knowledge Records that begin with the given
       * prefix. Runs in O(log n + m) time, where n is the size of the
       * KnowledgeBase, and m is the number of matching records
       *
       * @param   prefix      Prefix string to match with
       * @return              A new map with just entries starting with prefix
       **/
      knowledge::KnowledgeMap to_map (const std::string & prefix) const;

      /**
       * Creates a map with Knowledge Records that begin with the given
       * prefix. Runs in O(log n + m) time, where n is the size of the
       * KnowledgeBase, and m is the number of matching records
       *
       * All key names have the "prefix" portion stripped off their front in
       * the returned map.
       *
       * @param   prefix      Prefix string to match with
       * @return              A new map with just entries starting with prefix
       **/
      knowledge::KnowledgeMap to_map_stripped (const std::string &prefix) const;

      /**
       * Saves the context to a file
       * @param   filename    name of the file to save to
       * @return  total bytes written
       **/
      int64_t save_context (const std::string & filename) const;

      /**
       * Saves the context to a file
       * @param   settings    the settings to save
       * @return              -1 if file open failed<br />
       *                      -2 if file write failed<br />
       *                      >0 if successful (number of bytes written)
       **/
      int64_t save_context (CheckpointSettings & settings) const;

      /**
      * Saves the context to a file as JSON
      * @param   filename    name of the file to save to
      * @return  total bytes written
      **/
      int64_t save_as_json (const std::string & filename) const;

      /**
       * Saves the context to a file as JSON
       * @param   settings    the settings to save
       * @return  total bytes written
       **/
      int64_t save_as_json (const CheckpointSettings & settings) const;

      /**
      * Saves the context to a file as karl assignments, rather than binary
      * @param   filename    name of the file to save to
      * @return  total bytes written
      **/
      int64_t save_as_karl (const std::string & filename) const;

      /**
       * Saves the context to a file as karl assignments, rather than binary
       * @param   settings    the settings to save
       * @return  total bytes written
       **/
      int64_t save_as_karl (const CheckpointSettings & settings) const;

      /**
       * Saves a checkpoint of a list of changes to a file
       * @param   filename    name of the file to open
       * @param   reset_modifieds  if true, resets the modified list to empty.
       * @return  total bytes written
       **/

      int64_t save_checkpoint (const std::string & filename,
        bool reset_modifieds = true);

      /**
       * Saves a checkpoint of a list of changes to a file
       * @param   settings    checkpoint settings to load
       * @param   id          unique identifier of the context holder
       * @return              -1 if file open failed<br />
       *                      -2 if file write failed<br />
       *                      >0 if successful (number of bytes written)
       **/

      int64_t save_checkpoint (
<<<<<<< HEAD
        const CheckpointSettings & settings) const;

=======
        CheckpointSettings & settings) const;
      
>>>>>>> 5b2af1c8
      /**
       * Loads the context from a file
       * @param   filename    name of the file to open
       * @param   use_id      if true, sets the unique identifier to the
       *                      one found in the saved context. If false,
       *                      keeps the default identifier.
       * @param   settings    settings to use when applying updates to context
       * @return  total bytes read
       **/
      int64_t load_context (const std::string & filename,
        bool use_id = true,
        const KnowledgeUpdateSettings & settings =
              KnowledgeUpdateSettings (true, true, true, false));

      /**
      * Loads the context from a file
      * @param   filename    name of the file to open
      * @param   meta        a file header that will contain metadata such
      *                      as originator, timestamp, lamport clock, etc.
      * @param   use_id      if true, sets the unique identifier to the
      *                      one found in the saved context. If false,
      *                      keeps the default identifier.
      * @param   settings    settings for applying the update
      * @return              -1 if file open failed<br />
      *                      -2 if file read failed<br />
      *                      >0 if successful (number of bytes written)
      **/
      int64_t load_context (const std::string & filename,
        FileHeader & meta,
        bool use_id = true,
        const KnowledgeUpdateSettings & settings =
        KnowledgeUpdateSettings (true, true, true, false));

      /**
      * Loads the context from a file
      * @param   checkpoint_settings  checkpoint settings to load
      * @param   update_settings      settings for applying the updates
      * @return              -1 if file open failed<br />
      *                      -2 if file read failed<br />
      *                      >0 if successful (number of bytes written)
      **/
      int64_t load_context (CheckpointSettings & checkpoint_settings,
        const KnowledgeUpdateSettings & update_settings =
        KnowledgeUpdateSettings (true, true, true, false));

      /**
      * Adds a list of VariableReferences to the current modified list.
      * @param  modifieds  a list of variables to add to modified list
      **/
      void add_modifieds (const VariableReferences & modifieds) const;

      /**
      * Saves the list of modified records to use later for resending. This
      * does not clear the modified list. This feature is useful if you
      * want to remember what has been modified and then resend later, e.g.,
      * if you believe packets may be dropped and want to resend information.
      * Use this function in conjunction with @see add_modifieds to remodify
      * @return a vector of VariableReferences to the current modified list
      **/
      VariableReferences save_modifieds (void) const;

      /**
       * Sends all modified variables through the attached transports.
       * @param   prefix      for logging purposes, the descriptor prefix for
       *                      calling method
       * @param   settings    settings for sending modifications
       * @return  number of transports the modifications were sent to
       **/
      int send_modifieds (
        const std::string & prefix = "KnowledgeBase::send_modifieds",
        const EvalSettings & settings =
          EvalSettings ());

      /**
       * Clear all modifications to the knowledge base. This action may
       * be useful if you are wanting to keep local changes but not
       * inform other agents (possibly due to a need to further process
       * and verify the information). The knowledge stays in its current
       * form (i.e., this does not roll back state or anything like that)
       */
      void clear_modifieds (void);


      /**
       * Wait for a change to happen to the context (e.g., from transports)
       **/
      void wait_for_change (void);

      /**
       * Change the knowledge base to become a facade for another context.
       * It is extremely important that the context stays within scope for
       * the duration of the life of this Knowledge Base. Otherwise, the
       * Knowledge Base will eventually point to invalid memory
       * @param  target   the target context to manipulate
       **/
      void facade_for (ThreadSafeContext & target);

    private:

      /// Pointer to actual implementation, i.e., the "bridge", which is
      /// reference counted to automate memory management.
      std::shared_ptr <KnowledgeBaseImpl> impl_;

      /// A knowledge base can also be a facade for another knowledge base
      ThreadSafeContext * context_;
    };

  }
}

// include the inline functions
#include "KnowledgeBase.inl"

#endif   // _MADARA_KNOWLEDGE_BASE_H<|MERGE_RESOLUTION|>--- conflicted
+++ resolved
@@ -193,6 +193,337 @@
                      KnowledgeReferenceSettings (false));
 
       /**
+       * Returns a shared_ptr, sharing with the internal one.
+       * If this record is not a string, returns NULL shared_ptr
+       **/
+      std::shared_ptr<std::string> share_string(const std::string & key,
+             const KnowledgeReferenceSettings & settings =
+                     KnowledgeReferenceSettings ()) const
+      {
+        if (impl_)
+        {
+          return impl_->share_string (key, settings);
+        }
+        else if (context_)
+        {
+          return context_->share_string (key, settings);
+        }
+
+        return nullptr;
+      }
+
+      /**
+       * Returns a shared_ptr, sharing with the internal one.
+       * If this record is not a string, returns NULL shared_ptr
+       **/
+      std::shared_ptr<std::string> share_string(const VariableReference & key,
+             const KnowledgeReferenceSettings & settings =
+                     KnowledgeReferenceSettings ()) const
+      {
+        if (impl_)
+        {
+          return impl_->share_string (key, settings);
+        }
+        else if (context_)
+        {
+          return context_->share_string (key, settings);
+        }
+
+        return nullptr;
+      }
+
+      /**
+       * Returns a shared_ptr, while resetting this record to empty.
+       * If this record is not a string, returns NULL shared_ptr
+       **/
+      std::shared_ptr<std::string> take_string(const std::string & key,
+             const KnowledgeReferenceSettings & settings =
+                     KnowledgeReferenceSettings ())
+      {
+        if (impl_)
+        {
+          return impl_->take_string (key, settings);
+        }
+        else if (context_)
+        {
+          return context_->take_string (key, settings);
+        }
+
+        return nullptr;
+      }
+
+      /**
+       * Returns a shared_ptr, while resetting this record to empty.
+       * If this record is not a string, returns NULL shared_ptr
+       **/
+      std::shared_ptr<std::string> take_string(const VariableReference & key,
+             const KnowledgeReferenceSettings & settings =
+                     KnowledgeReferenceSettings ())
+      {
+        if (impl_)
+        {
+          return impl_->take_string (key, settings);
+        }
+        else if (context_)
+        {
+          return context_->take_string (key, settings);
+        }
+
+        return nullptr;
+      }
+
+      /**
+       * Returns a shared_ptr, sharing with the internal one.
+       * If this record is not an integer array, returns NULL shared_ptr
+       **/
+      std::shared_ptr<std::vector<KnowledgeRecord::Integer>>
+        share_integers(const std::string & key,
+             const KnowledgeReferenceSettings & settings =
+                     KnowledgeReferenceSettings ()) const
+      {
+        if (impl_)
+        {
+          return impl_->share_integers (key, settings);
+        }
+        else if (context_)
+        {
+          return context_->share_integers (key, settings);
+        }
+
+        return nullptr;
+      }
+
+      /**
+       * Returns a shared_ptr, sharing with the internal one.
+       * If this record is not an integer array, returns NULL shared_ptr
+       **/
+      std::shared_ptr<std::vector<KnowledgeRecord::Integer>>
+        share_integers(const VariableReference & key,
+             const KnowledgeReferenceSettings & settings =
+                     KnowledgeReferenceSettings ()) const
+      {
+        if (impl_)
+        {
+          return impl_->share_integers (key, settings);
+        }
+        else if (context_)
+        {
+          return context_->share_integers (key, settings);
+        }
+
+        return nullptr;
+      }
+
+      /**
+       * Returns a shared_ptr, sharing with the internal one.
+       * If this record is not an integer array, returns NULL shared_ptr
+       **/
+      std::shared_ptr<std::vector<KnowledgeRecord::Integer>>
+        take_integers(const std::string & key,
+             const KnowledgeReferenceSettings & settings =
+                     KnowledgeReferenceSettings ())
+      {
+        if (impl_)
+        {
+          return impl_->take_integers (key, settings);
+        }
+        else if (context_)
+        {
+          return context_->take_integers (key, settings);
+        }
+
+        return nullptr;
+      }
+
+      /**
+       * Returns a shared_ptr, sharing with the internal one.
+       * If this record is not an integer array, returns NULL shared_ptr
+       **/
+      std::shared_ptr<std::vector<KnowledgeRecord::Integer>>
+        take_integers(const VariableReference & key,
+             const KnowledgeReferenceSettings & settings =
+                     KnowledgeReferenceSettings ())
+      {
+        if (impl_)
+        {
+          return impl_->take_integers (key, settings);
+        }
+        else if (context_)
+        {
+          return context_->take_integers (key, settings);
+        }
+
+        return nullptr;
+      }
+
+      /**
+       * Returns a shared_ptr, sharing with the internal one.
+       * If this record is not a doubles array, returns NULL shared_ptr
+       **/
+      std::shared_ptr<std::vector<double>>
+        share_doubles(const std::string & key,
+             const KnowledgeReferenceSettings & settings =
+                     KnowledgeReferenceSettings ()) const
+      {
+        if (impl_)
+        {
+          return impl_->share_doubles (key, settings);
+        }
+        else if (context_)
+        {
+          return context_->share_doubles (key, settings);
+        }
+
+        return nullptr;
+      }
+
+      /**
+       * Returns a shared_ptr, sharing with the internal one.
+       * If this record is not a doubles array, returns NULL shared_ptr
+       **/
+      std::shared_ptr<std::vector<double>>
+        share_doubles(const VariableReference & key,
+             const KnowledgeReferenceSettings & settings =
+                     KnowledgeReferenceSettings ()) const
+      {
+        if (impl_)
+        {
+          return impl_->share_doubles (key, settings);
+        }
+        else if (context_)
+        {
+          return context_->share_doubles (key, settings);
+        }
+
+        return nullptr;
+      }
+
+      /**
+       * Returns a shared_ptr, sharing with the internal one.
+       * If this record is not a doubles array, returns NULL shared_ptr
+       **/
+      std::shared_ptr<std::vector<double>>
+        take_doubles(const std::string & key,
+             const KnowledgeReferenceSettings & settings =
+                     KnowledgeReferenceSettings ())
+      {
+        if (impl_)
+        {
+          return impl_->take_doubles (key, settings);
+        }
+        else if (context_)
+        {
+          return context_->take_doubles (key, settings);
+        }
+
+        return nullptr;
+      }
+
+      /**
+       * Returns a shared_ptr, sharing with the internal one.
+       * If this record is not a doubles array, returns NULL shared_ptr
+       **/
+      std::shared_ptr<std::vector<double>>
+        take_doubles(const VariableReference & key,
+             const KnowledgeReferenceSettings & settings =
+                     KnowledgeReferenceSettings ())
+      {
+        if (impl_)
+        {
+          return impl_->take_doubles (key, settings);
+        }
+        else if (context_)
+        {
+          return context_->take_doubles (key, settings);
+        }
+
+        return nullptr;
+      }
+
+      /**
+       * Returns a shared_ptr, sharing with the internal one.
+       * If this record is not a binary file, returns NULL shared_ptr
+       **/
+      std::shared_ptr<std::vector<unsigned char>>
+        share_binary(const std::string & key,
+             const KnowledgeReferenceSettings & settings =
+                     KnowledgeReferenceSettings ()) const
+      {
+        if (impl_)
+        {
+          return impl_->share_binary (key, settings);
+        }
+        else if (context_)
+        {
+          return context_->share_binary (key, settings);
+        }
+
+        return nullptr;
+      }
+
+      /**
+       * Returns a shared_ptr, sharing with the internal one.
+       * If this record is not a binary file, returns NULL shared_ptr
+       **/
+      std::shared_ptr<std::vector<unsigned char>>
+        share_binary(const VariableReference & key,
+             const KnowledgeReferenceSettings & settings =
+                     KnowledgeReferenceSettings ()) const
+      {
+        if (impl_)
+        {
+          return impl_->share_binary (key, settings);
+        }
+        else if (context_)
+        {
+          return context_->share_binary (key, settings);
+        }
+
+        return nullptr;
+      }
+
+      /**
+       * Returns a shared_ptr, sharing with the internal one.
+       * If this record is not a binary file, returns NULL shared_ptr
+       **/
+      std::shared_ptr<std::vector<unsigned char>>
+        take_binary(const std::string & key,
+             const KnowledgeReferenceSettings & settings =
+                     KnowledgeReferenceSettings ())
+      {
+        if (impl_)
+        {
+          return impl_->take_binary (key, settings);
+        }
+        else if (context_)
+        {
+          return context_->take_binary (key, settings);
+        }
+
+        return nullptr;
+      }
+
+      /**
+       * Returns a shared_ptr, sharing with the internal one.
+       * If this record is not a binary file, returns NULL shared_ptr
+       **/
+      std::shared_ptr<std::vector<unsigned char>>
+        take_binary(const VariableReference & key,
+             const KnowledgeReferenceSettings & settings =
+                     KnowledgeReferenceSettings ())
+      {
+        if (impl_)
+        {
+          return impl_->take_binary (key, settings);
+        }
+        else if (context_)
+        {
+          return context_->take_binary (key, settings);
+        }
+
+        return nullptr;
+      }
+      /**
        * Marks the variable reference as updated
        * @param   variable  reference to a variable (@see get_ref)
        * @param   settings  settings for applying the update
@@ -376,7 +707,7 @@
        * @param   settings  settings for applying the update
        * @return   0 if the value was set. -1 if null key
        **/
-      template<typename t>
+      template<typename T>
       int set_index (const VariableReference & variable,
         size_t index, T&& value,
         const EvalSettings & settings =
@@ -1306,13 +1637,8 @@
        **/
 
       int64_t save_checkpoint (
-<<<<<<< HEAD
-        const CheckpointSettings & settings) const;
-
-=======
         CheckpointSettings & settings) const;
-      
->>>>>>> 5b2af1c8
+
       /**
        * Loads the context from a file
        * @param   filename    name of the file to open
