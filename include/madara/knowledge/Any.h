#ifndef MADARA_KNOWLEDGE_ANY_H_
#define MADARA_KNOWLEDGE_ANY_H_

/**
 * @file Any.h
 * @author David Kyle <david.kyle@shield.ai>
 *
 * This file contains the Any class
 **/

#include <memory>
#include <sstream>
#include <type_traits>

#ifdef __GNUC__
#pragma GCC diagnostic push
#pragma GCC diagnostic ignored "-Wpragmas"
#pragma GCC diagnostic ignored "-Wexceptions"
#pragma GCC diagnostic ignored "-Wunused-private-field"
#endif
#include "cereal/archives/portable_binary.hpp"
#include "cereal/archives/json.hpp"
#include "cereal/types/array.hpp"
#include "cereal/types/vector.hpp"
#include "cereal/types/stack.hpp"
#include "cereal/types/queue.hpp"
#include "cereal/types/deque.hpp"
#include "cereal/types/list.hpp"
#include "cereal/types/map.hpp"
#include "cereal/types/set.hpp"
#include "cereal/types/bitset.hpp"
#include "cereal/types/unordered_map.hpp"
#include "cereal/types/unordered_set.hpp"
#include "cereal/types/string.hpp"
#ifdef __GNUC__
#pragma GCC diagnostic pop
#endif // __GNUC__

#include <boost/version.hpp>
#if BOOST_VERSION > 105600 && !defined(MADARA_NO_BOOST_TYPE_INDEX)
#define MADARA_USE_BOOST_TYPE_INDEX
#endif

#ifdef MADARA_USE_BOOST_TYPE_INDEX
#include <boost/type_index.hpp>
#else
#include <typeindex>
#endif

#include <boost/iostreams/stream.hpp>
#include <boost/iostreams/device/array.hpp>
#include <boost/iostreams/device/back_inserter.hpp>

#include "madara/utility/SupportTest.h"
#include "madara/MadaraExport.h"
#include "madara/utility/StdInt.h"
#include "madara/logger/GlobalLogger.h"
#include "madara/utility/IntTypes.h"
#include "madara/exceptions/BadAnyAccess.h"

namespace madara { namespace knowledge {

using madara_oarchive = cereal::PortableBinaryOutputArchive;
using madara_iarchive = cereal::PortableBinaryInputArchive;

using json_oarchive = cereal::JSONOutputArchive;
using json_iarchive = cereal::JSONInputArchive;

#ifdef MADARA_USE_BOOST_TYPE_INDEX
using type_index = boost::typeindex::type_index;
using boost::typeindex::type_id;
#else
using type_index = std::type_index;

template<typename T>
inline type_index type_id()
{
  return type_index(typeid(T));
}
#endif

struct TypeHandlers;
class Any;
class RefAny;
class CRefAny;

class AnyField
{
public:
  AnyField() = default;
  AnyField(const char *name,
      const TypeHandlers &parent,
      const TypeHandlers &handler,
      size_t data)
    : name_(name), parent_(&parent), handler_(&handler), data_(data) {}

  const char *name() const { return name_; }
  size_t data() const { return data_; }

  const TypeHandlers &parent() const;
  const TypeHandlers &handler() const;
  const type_index &type_index() const;
  std::string type_name() const;
private:
  const char *name_ = nullptr;
  const TypeHandlers *parent_ = nullptr;
  const TypeHandlers *handler_ = nullptr;
  size_t data_ = 0;
};

struct compare_any_fields_by_name
{
  bool operator()(const char *l, const char *r) const
  {
    return std::strcmp(l, r) < 0;
  }

  bool operator()(const AnyField &l, const char *r) const
  {
    return (*this)(l.name(), r);
  }

  bool operator()(const char *l, const AnyField &r) const
  {
    return (*this)(l, r.name());
  }

  bool operator()(const AnyField &l, const AnyField &r) const
  {
    return (*this)(l.name(), r.name());
  }
};

/// For internal use. Holds type information for use by Any class.
struct TypeHandlers
{
  type_index tindex;

  typedef void (*destruct_fn_type)(void *);
  destruct_fn_type destruct;

  typedef void *(*clone_fn_type)(void *);
  clone_fn_type clone;

  typedef void (*save_fn_type)(madara_oarchive &, const void *);
  save_fn_type save;

  typedef void (*load_fn_type)(madara_iarchive &, void *);
  load_fn_type load;

  typedef void (*save_json_fn_type)(json_oarchive &, const void *);
  save_json_fn_type save_json;

  typedef void (*load_json_fn_type)(json_iarchive &, void *);
  load_json_fn_type load_json;

  typedef const std::vector<AnyField> &(*list_fields_fn_type)(void *);
  list_fields_fn_type list_fields;

  typedef void (*get_field_fn_type)(const AnyField &field,
      const TypeHandlers *&out_handler, void *&out_ptr, void *);
  get_field_fn_type get_field;

  typedef void (*index_int_fn_type)(size_t index,
      const TypeHandlers *&out_handler, void *&out_ptr, void *);
  index_int_fn_type index_int;

  typedef void (*size_fn_type)(size_t &out, void *);
  size_fn_type size;
};

inline const TypeHandlers &AnyField::parent() const
{
  return *parent_;
}

inline const TypeHandlers &AnyField::handler() const
{
  return *handler_;
}

inline const type_index &AnyField::type_index() const
{
  return handler_->tindex;
}

#ifdef MADARA_USE_BOOST_TYPE_INDEX
inline std::string AnyField::type_name() const
{
  return handler_->tindex.pretty_name();
}
#else
inline std::string AnyField::type_name() const
{
  return handler_->tindex.name();
}
#endif

/// Creates a function for deleting the given type. By default, simply call
/// delete. Specialize this function to customize otherwise.
template<typename T>
constexpr auto get_type_handler_destruct(type<T>,
    overload_priority_weakest) ->
  typename std::enable_if<std::is_nothrow_destructible<T>::value,
    TypeHandlers::destruct_fn_type>::type
{
  return [](void *ptr) {
      T *t_ptr = static_cast<T *>(ptr);
      delete t_ptr;
    };
}

/// Creates a function for deleting the given type. By default, simply call
/// new with copy constructor. Specialize this function to customize otherwise.
template<typename T>
constexpr TypeHandlers::clone_fn_type get_type_handler_clone(type<T>,
    overload_priority_weakest)
{
  return [](void *ptr) -> void * {
      T *t_ptr = static_cast<T *>(ptr);
      return new T(*t_ptr);
    };
}

/// Creates a function for serializing the given type to a madara_oarchive.
/// By default, simply use the Boost.Serialization << operator.
/// Specialize this function to customize otherwise.
template<typename T>
constexpr TypeHandlers::save_fn_type get_type_handler_save(type<T>,
    overload_priority_weakest)
{
  return [](madara_oarchive &archive, const void *ptr) {
      const T &val = *static_cast<const T *>(ptr);
      archive << val;
    };
}

/// Creates a function for unserializing the given type to a madara_iarchive.
/// By default, simply use the Boost.Serialization >> operator.
/// Specialize this function to customize otherwise.
template<typename T>
constexpr TypeHandlers::load_fn_type get_type_handler_load(type<T>,
    overload_priority_weakest)
{
  return [](madara_iarchive &archive, void *ptr) {
      T &val = *static_cast<T *>(ptr);
      archive >> val;
    };
}

/// Creates a function for serializing the given type to a json_oarchive.
/// By default, simply use the Boost.Serialization << operator.
/// Specialize this function to customize otherwise.
template<typename T>
constexpr TypeHandlers::save_json_fn_type
  get_type_handler_save_json(type<T>, overload_priority_weakest)
{
  return [](json_oarchive &archive, const void *ptr) {
      const T &val = *static_cast<const T *>(ptr);
      archive << val;
    };
}

/// Creates a function for unserializing the given type to a json_iarchive.
/// By default, simply use the Boost.Serialization >> operator.
/// Specialize this function to customize otherwise.
template<typename T>
constexpr TypeHandlers::load_json_fn_type
  get_type_handler_load_json(type<T>, overload_priority_weakest)
{
  return [](json_iarchive &archive, void *ptr) {
      T &val = *static_cast<T *>(ptr);
      archive >> val;
    };
}

<<<<<<< HEAD
template<typename T>
constexpr TypeHandlers::list_fields_fn_type
  get_type_handler_list_fields(type<T>, overload_priority_weakest)
{
  return nullptr;
}

template<typename T>
constexpr TypeHandlers::get_field_fn_type
  get_type_handler_get_field(type<T>, overload_priority_weakest)
{
  return nullptr;
}

template<typename T>
constexpr TypeHandlers::index_int_fn_type
  get_type_handler_index_int(type<T>, overload_priority_weakest)
{
  return nullptr;
}

template<typename T>
constexpr TypeHandlers::size_fn_type
  get_type_handler_size(type<T>, overload_priority_weakest)
{
  return nullptr;
}

/// For internal use. Constructs a TypeHandlers containing functions used by Any
template<typename T>
inline const TypeHandlers &get_type_handler(type<T> t)
{
  static const TypeHandlers handler = {
      type_id<T>(),
      get_type_handler_destruct(t, select_overload()),
      get_type_handler_clone(t, select_overload()),
      get_type_handler_save(type<T>{}, select_overload()),
      get_type_handler_load(type<T>{}, select_overload()),
      get_type_handler_save_json(t, select_overload()),
      get_type_handler_load_json(t, select_overload()),
      //get_type_handler_find_field(t, select_overload()),
      get_type_handler_list_fields(t, select_overload()),
      get_type_handler_get_field(t, select_overload()),
      get_type_handler_index_int(t, select_overload()),
      get_type_handler_size(t, select_overload()),
      //get_type_handler_set_field(t, select_overload()),
    };
  return handler;
}

/// For internal use. Constructs a TypeHandlers containing functions used by Any
template<typename T>
inline const TypeHandlers &get_type_handler()
{
  return get_type_handler(type<T>{});
}

/// Type trait for checking whether a type as an ADL-visible forEachField
=======
/// Type trait for checking whether a type as an ADL-visible for_each_field
>>>>>>> 005525f8
/// available.
MADARA_MAKE_VAL_SUPPORT_TEST(for_each_field, x,
    for_each_field(::madara::ignore_all<>{}, x));

<<<<<<< HEAD
MADARA_MAKE_VAL_SUPPORT_TEST(size_member, x, (0UL == x.size()));
MADARA_MAKE_VAL_SUPPORT_TEST(int_index, x, (x[0UL] = x[0UL]));
MADARA_MAKE_VAL_SUPPORT_TEST(str_index, x, (x[""] = x[""]));
MADARA_MAKE_VAL_SUPPORT_TEST(int_at_index, x, (x.at(0UL) = x.at(0UL)));
MADARA_MAKE_VAL_SUPPORT_TEST(str_at_index, x, (x.at("") = x.at("")));

/// Functor to pass to forEachField to serialize a type
=======
/// Functor to pass to for_each_field to serialize a type
>>>>>>> 005525f8
template<typename Archive>
struct do_serialize
{
  Archive *ar;

  template<typename T>
  void operator()(const char *name, T &val)
  {
    (*ar)(cereal::make_nvp(name, val));
  }
};

/**
 * For internal use. Helper struct to forward Boost.Serialization to
 * for_each_field-based serialization.
 **/
template<typename T>
struct for_each_serialization_wrapper_type
{
  T *ptr;

  template<typename Archive>
  void serialize(Archive &ar, const unsigned int)
  {
    for_each_field(do_serialize<Archive>{&ar}, *ptr);
  }
};

} // namespace knowledge

<<<<<<< HEAD
=======
namespace utility { inline namespace core {
// Must define below in same namespace as type<> struct for ADL

/// Specialization of get_type_handler_save to support types which provide
/// an ADL-visible for_each_field
template<typename T,
  enable_if_<knowledge::supports_for_each_field<T>::value, int> = 0>
constexpr knowledge::TypeHandlers::save_fn_type get_type_handler_save(type<T>,
    overload_priority<8>)
{
  return [](knowledge::madara_oarchive &archive, const void *ptr) {
      const T &val = *static_cast<const T *>(ptr);
      knowledge::for_each_serialization_wrapper_type<T> wrapper{const_cast<T *>(&val)};
      archive << wrapper;
    };
}

/// Specialization of get_type_handler_load to support types which provide
/// an ADL-visible for_each_field
template<typename T,
  enable_if_<knowledge::supports_for_each_field<T>::value, int> = 0>
constexpr knowledge::TypeHandlers::load_fn_type get_type_handler_load(type<T>,
    overload_priority<8>)
{
  return [](knowledge::madara_iarchive &archive, void *ptr) {
      T &val = *static_cast<T *>(ptr);
      knowledge::for_each_serialization_wrapper_type<T> wrapper{&val};
      archive >> wrapper;
    };
}

/// Specialization of get_type_handler_save_json to support types which
/// provide an ADL-visible for_each_field
template<typename T,
  enable_if_<knowledge::supports_for_each_field<T>::value, int> = 0>
constexpr knowledge::TypeHandlers::save_json_fn_type
  get_type_handler_save_json(type<T>, overload_priority<8>)
{
  return [](knowledge::json_oarchive &archive, const void *ptr) {
      const T &val = *static_cast<const T *>(ptr);
      knowledge::for_each_serialization_wrapper_type<T> wrapper{const_cast<T *>(&val)};
      archive << wrapper;
    };
}

/// Specialization of get_type_handler_load_json to support types which
/// provide an ADL-visible for_each_field
template<typename T,
  enable_if_<knowledge::supports_for_each_field<T>::value, int> = 0>
constexpr knowledge::TypeHandlers::load_json_fn_type
  get_type_handler_load_json(type<T>, overload_priority<8>)
{
  return [](knowledge::json_iarchive &archive, void *ptr) {
      T &val = *static_cast<T *>(ptr);
      knowledge::for_each_serialization_wrapper_type<T> wrapper{&val};
      archive >> wrapper;
    };
}

} } // namespace utility::core

>>>>>>> 005525f8
namespace exceptions {
  /**
   * An exception for misuse of the Any class
   **/
  class BadAnyAccess : public MadaraException
  {
  public:
    using MadaraException::MadaraException;

    template<typename Got>
    BadAnyAccess(type<Got>, knowledge::type_index expected)
      : BadAnyAccess(std::string("Bad Any access: expected ") +
#ifdef MADARA_USE_BOOST_TYPE_INDEX
          expected.pretty_name() + ", got " +
          knowledge::type_id<Got>().pretty_name()
#else
          expected.name() + ", got " +
          knowledge::type_id<Got>().name()
#endif
          ) {}
  };
}

namespace knowledge {

namespace tags {

/**
 * Type tag used with Any to signifiy storing raw unserialized data. The Any
 * will unserialize lazily as needed.
 *
 * Note that this lazy deserialization is not fully type-safe, and might not
 * throw an exception if the wrong type is used. The result may be garbled
 * data, but shouldn't segfault or trample other data.
 **/
constexpr struct raw_data_t {} raw_data;

<<<<<<< HEAD
constexpr struct json_t {} json;

}

template<typename T, typename = void>
struct is_type_tag_impl : std::false_type {};

template<typename T>
struct is_type_tag_impl<type<T>> : std::true_type {};

template<typename T>
constexpr bool is_type_tag() { return is_type_tag_impl<decay_<T>>::value; }

template<typename Impl, typename RefImpl>
class BasicConstAny
=======
/**
 * A general purpose type which can store any type which is:
 *
 *  * Default constructible
 *  * Copy constructible
 *  * Serializable by Boost.Serialization, or implements the for_each_field
 *    free function.
 *
 * This class is used by KnowledgeRecord and KnowledgeBase to store (nearly)
 * arbitrary types.
 *
 * It is similar in principle to Boost.Any (and C++17 std::any), but
 * incorporates serialization support, and a different interface.
 **/
class Any
>>>>>>> 005525f8
{
protected:
  BasicConstAny() = default;

  BasicConstAny(const TypeHandlers *handler, void *data)
    : handler_(handler), data_(data) {}

  Impl &impl() { return *static_cast<Impl*>(this); }
  const Impl &impl() const { return *static_cast<const Impl*>(this); }

  friend Impl;
  friend RefImpl;

  template<typename Impl2, typename RefImpl2>
  friend class BasicConstAny;

  template<typename Impl2, typename RefImpl2, typename CRefImpl2>
  friend class BasicAny;

public:
  /**
   * Test whether this Any holds a value. A default constructed Any is empty.
   *
   * @return true if this Any is empty
   **/
  bool empty() const
  {
    return data_ == nullptr;
  }

  /**
   * Test whether this Any holds unserialized raw data, to be lazily
   * deserialized when first needed.
   *
   * Note that this lazy deserialization is not fully type-safe, and might not
   * throw an exception if the wrong type is used. The result may be garbled
   * data, but shouldn't segfault or trample other data.
   *
   * @return true if this Any holds raw data
   **/
  bool raw() const
  {
    return data_ != nullptr && handler_ == nullptr;
  }

protected:
  template<typename T>
  void check_type(type<T> t) const
  {
    if (!data_) {
      throw exceptions::BadAnyAccess("ref() called on empty Any");
    } else if (!handler_) {
      throw exceptions::BadAnyAccess("ref() called on const Any with raw data");
    } else if (type_id<T>() != handler_->tindex) {
      throw exceptions::BadAnyAccess(t, handler_->tindex);
    }
  }

public:
  const RefImpl cref() const
  {
    return RefAny(handler_, data_);
  }

  const RefImpl ref() const
  {
    return cref();
  }

  /**
   * Access the Any's stored value by const reference.
   * If empty() or raw() is true, throw BadAnyAccess exception; else,
   * Otherwise, check type_id<T> matches handler_->tindex; if so,
   * return the stored data as const T&, else throw BadAnyAccess exception
   *
   * Note that T must match the type of the stored value exactly. It cannot
   * be a parent or convertible type, including primitive types.
   *
   * @return a reference to the contained value
   **/
  template<typename T>
  const T &ref(type<T> t) const
  {
    impl().check_type(t);
    return impl().ref_unsafe(t);
  }

  /**
   * Access the Any's stored value by const reference.
   * If empty() or raw() is true, throw BadAnyAccess exception; else,
   * Otherwise, check type_id<T> matches handler_->tindex; if so,
   * return the stored data as const T&, else throw BadAnyAccess exception
   *
   * Note that T must match the type of the stored value exactly. It cannot
   * be a parent or convertible type, including primitive types.
   *
   * @return a reference to the contained value
   **/
  template<typename T>
  const T &ref() const
  {
    return impl().ref(type<T>{});
  }

  /**
   * Access the Any's stored value by const reference.
   * If empty() or raw() is true, throw BadAnyAccess exception; else,
   * Otherwise, check type_id<T> matches handler_->tindex; if so,
   * return the stored data as const T&, else throw BadAnyAccess exception
   *
   * Note that T must match the type of the stored value exactly. It cannot
   * be a parent or convertible type, including primitive types.
   *
   * @return a reference to the contained value
   **/
  template<typename T>
  const T &cref(type<T> t) const
  {
    return impl().ref(t);
  }

  /**
   * Access the Any's stored value by const reference.
   * If empty() or raw() is true, throw BadAnyAccess exception; else,
   * Otherwise, check type_id<T> matches handler_->tindex; if so,
   * return the stored data as const T&, else throw BadAnyAccess exception
   *
   * Note that T must match the type of the stored value exactly. It cannot
   * be a parent or convertible type, including primitive types.
   *
   * @return a reference to the contained value
   **/
  template<typename T>
  const T &cref() const
  {
    return impl().ref(type<T>{});
  }

  /**
   * Reference the stored data as type T, WITHOUT any type checking. Do not
   * call this unless you are certain what type the Any contains. This does not
   * unserialize if the Any contains unserialized raw data.
   *
   * @tparam T the type to treat the stored data as
   * @return a const reference of type T to the stored data
   **/
  template<typename T>
  const T &ref_unsafe(type<T>) const
  {
    return *reinterpret_cast<const T *>(data_);
  }

  /**
   * Serialize this Any to the given buffer. Throws an exception if the buffer
   * size is insufficient.
   *
   * @param data the buffer to serialize to
   * @param size size of the buffer
   * @return the actual number of bytes used during serialization
   **/
  size_t serialize(char *data, size_t size) const
  {
    namespace bio = boost::iostreams;

    bio::array_sink output_sink(data, size);
    bio::stream<bio::array_sink> output_stream(output_sink);

    auto pos = output_stream.tellp();
    impl().serialize(output_stream);
    auto len = output_stream.tellp() - pos;

    return len;
  }

  /**
   * Serialize this Any to the given vector. The vector will be cleared first,
   * and resized as needed.
   *
   * @param vec the vector to serialize to, which will be cleared first
   * @return the actual number of bytes used during serialization
   **/
  size_t serialize(std::vector<char> &vec) const
  {
    namespace bio = boost::iostreams;

    vec.clear();
    auto output_sink = bio::back_inserter(vec);
    bio::stream<decltype(output_sink)> output_stream(output_sink);

    impl().serialize(output_stream);

    return vec.size();
  }

  /**
   * Serialize this Any to the given output stream.
   *
   * @param stream the output stream to serialize to
   **/
  void serialize(std::ostream &stream) const
  {
    madara_oarchive archive(stream);

    impl().serialize(archive);
  }

  /**
   * Serialize this Any to the given madara_oarchive.
   *
   * @param stream the output archive to serialize to
   **/
  void serialize(madara_oarchive &archive) const
  {
    if (handler_) {
      handler_->save(archive, data_);
    } else {
      raw_data_storage *sto = (raw_data_storage *)data_;
      archive.saveBinary<1>(sto->data, sto->size);
    }
  }

  /**
   * Serialize this Any to the given archive. Use this overload for
   * Boost.Serialization archives other than madara_oarchive.
   *
   * @param stream the output archive to serialize to
   **/
  void serialize(json_oarchive &archive) const
  {
    if (handler_) {
      handler_->save_json(archive, data_);
    } else {
      raw_data_storage *sto = (raw_data_storage *)data_;
      archive.saveBinaryValue(sto->data, sto->size);
    }
  }

  std::string to_json() const
  {
    std::ostringstream stream;
    {
      cereal::JSONOutputArchive json(stream);
      json.makeArray();
      impl().serialize(json);
    }
    return stream.str();
  }

  bool supports_fields() const
  {
    return handler_ && handler_->list_fields && handler_->get_field;
  }

  const std::vector<AnyField> &list_fields() const
  {
    if (!supports_fields()) {
      static std::vector<AnyField> empty;
      return empty;
    }
    return handler_->list_fields(data_);
  }

  AnyField find_field(const char *name) const
  {
    using exceptions::BadAnyAccess;

    if (!name) {
      throw BadAnyAccess("Null name pointer passed to find_field");
    }

    /*
    auto func = handler_->find_field;
    if (!func) {
      throw BadAnyAccess("Type in Any does not support find_field");
    }

    AnyField ret;
    func(name, ret, data_);
    if (ret.name() == nullptr) {
      throw BadAnyAccess(std::string("Type in Any does not contain field \"") +
          name + "\"");
    }*/
    const auto &fields = list_fields();
    auto found = std::equal_range(fields.begin(), fields.end(), name,
        compare_any_fields_by_name());
    if (found.first == fields.end() || found.first == found.second) {
      throw BadAnyAccess(std::string("Type in Any does not contain field \"") +
          name + "\"");
    }
    /*
    if (found.first + 1 != found.second) {
      throw BadAnyAccess(std::string("Type in Any contains multiple "
          "fields named \"") + name + "\"");
    }*/
    return *found.first;
  }

  AnyField find_field(AnyField field) const
  {
    using exceptions::BadAnyAccess;

    if (!handler_ || field.parent().tindex != handler_->tindex) {
      throw BadAnyAccess(std::string("Type in Any does not contain field \"") +
          field.name() + "\"");
    }
    return field;
  }

  AnyField find_field(const std::string &name) const
  {
    return find_field(name.c_str());
  }

  RefImpl ref(const AnyField &field) const
  {
    using exceptions::BadAnyAccess;

    if (!supports_fields())
    {
      throw BadAnyAccess("Tried to access field in Any holding type "
          "that doesn't support them");
    }
    if (field.parent().tindex != handler_->tindex)
    {
      throw BadAnyAccess("Tried to access field in Any from a "
          "class not contained within");
    }
    auto func = handler_->get_field;
    if (!func) {
      return {};
    }
    const TypeHandlers *handler;
    void *data;
    func(field, handler, data, data_);
    return {handler, data};
  }

  RefImpl ref(const char *name) const
  {
    return ref(find_field(name));
  }

  RefImpl ref(const std::string &name) const
  {
    return ref(find_field(name));
  }

  RefImpl cref(const AnyField &field) const
  {
    return ref(field);
  }

  RefImpl cref(const char *name) const
  {
    return ref(find_field(name));
  }

  RefImpl cref(const std::string &name) const
  {
    return ref(find_field(name));
  }

  template<typename T>
  const T &ref(const AnyField &field) const
  {
    return ref(field).template ref<T>();
  }

  template<typename T>
  const T &ref(const char *name) const
  {
    return ref(find_field(name)).template ref<T>();
  }

  template<typename T>
  const T& ref(const std::string &name) const
  {
    return ref(find_field(name)).template ref<T>();
  }

  template<typename T>
  const T &cref(const AnyField &field) const
  {
    return cref(field).template cref<T>();
  }

  template<typename T>
  const T &cref(const char *name) const
  {
    return cref(find_field(name)).template cref<T>();
  }

  template<typename T>
  const T& cref(const std::string &name) const
  {
    return cref(find_field(name)).template cref<T>();
  }

  Any clone() const;

  std::string operator()(tags::json_t)
  {
    return to_json();
  }

  class proxy
  {
    RefImpl target;

    proxy(RefImpl t) : target(t) {}
    proxy(const proxy &t) = delete;
    proxy(proxy &&t) = default;

  public:
    RefImpl *operator->()
    {
      return &target;
    }

    template<typename T>
    auto operator()(T &&t) ->
      decltype(target(std::forward<T>(t)))
    {
      return target(std::forward<T>(t));
    }

    template<typename T>
    auto operator[](T &&t) ->
      decltype(target[std::forward<T>(t)])
    {
      return target[std::forward<T>(t)];
    }

    template<typename Impl2, typename RefImpl2>
    friend class BasicConstAny;
  };

  Impl *operator->() const { return &this->impl(); }

  template<typename T,
    enable_if_<!is_type_tag<T>() &&
      !is_same_decayed<T, tags::json_t>(), int> = 0>
  proxy operator()(T &&t) const
  {
    return proxy(ref(std::forward<T>(t)));
  }

  template<typename T>
  const T &operator()(type<T> t) const
  {
    return cref(t);
  }

  bool supports_int_index() const
  {
    return handler_ && handler_->index_int;
  }

  RefImpl operator[](size_t i) const
  {
    using exceptions::BadAnyAccess;

    if (!supports_int_index()) {
      throw BadAnyAccess("Type in Any does not support indexing by integer");
    }
    const TypeHandlers *handler = nullptr;
    void *data = nullptr;
    handler_->index_int(i, handler, data, data_);
    return {handler, data};
  }

  bool supports_size() const
  {
    return handler_ && handler_->size;
  }

  size_t size() const
  {
    using exceptions::BadAnyAccess;

    if (!supports_size()) {
      throw BadAnyAccess("Type in Any does not support size()");
    }
    size_t ret;
    handler_->size(ret, data_);
    return ret;
  }

protected:
  const TypeHandlers *handler_ = nullptr;
  void *data_ = nullptr;

  struct raw_data_storage
  {
    size_t size;
    char data[1];

    static void *make(const char *data, size_t size)
    {
      auto ret = new char[size + sizeof(size)];
      raw_data_storage *sto = (raw_data_storage *)ret;
      sto->size = size;
      memcpy(&sto->data, data, size);
      return ret;
    }

    static void *clone(const void *orig)
    {
      raw_data_storage *sto = (raw_data_storage *)orig;
      return make(sto->data, sto->size);
    }
  };
};

/**
 * A general purpose type which can store any type which is:
 *
 *  * Default constructible
 *  * Copy constructible
 *  * Serializable by Boost.Serialization, or implements the forEachField
 *    free function.
 *
 * This class is used by KnowledgeRecord and KnowledgeBase to store (nearly)
 * arbitrary types.
 *
 * It is similar in principle to Boost.Any (and C++17 std::any), but
 * incorporates serialization support, and a different interface.
 **/
template<typename Impl, typename RefImpl, typename CRefImpl>
class BasicAny : public BasicConstAny<Impl, CRefImpl>
{
  using Base = BasicConstAny<Impl, CRefImpl>;
protected:
  using Base::Base;

  Impl &impl() { return *static_cast<Impl*>(this); }
  const Impl &impl() const { return *static_cast<const Impl*>(this); }

  using Base::check_type;

  friend Impl;
  friend RefImpl;
  friend CRefImpl;

  template<typename Impl2, typename RefImpl2>
  friend class BasicConstAny;

  template<typename Impl2, typename RefImpl2, typename CRefImpl2>
  friend class BasicAny;

public:
  RefImpl ref()
  {
    return {this->handler_, this->data_};
  }

  using Base::ref;
  using Base::cref;

  /**
   * Access the Any's stored value by reference.
   * If empty() is true, throw BadAnyAccess exception; else,
   * If raw() is true, try to deserialize using T, and store deserialized
   * data if successful, else throw BadAnyAccess exception.
   * Otherwise, check type_id<T> matches handler_->tindex; if so,
   * return *data_ as T&, else throw BadAnyAccess exception
   *
   * Note that T must match the type of the stored value exactly. It cannot
   * be a parent or convertible type, including primitive types.
   *
   * @return a reference to the contained value
   **/
  template<typename T>
  T &ref(type<T> t)
  {
    impl().check_type(t);
    return impl().ref_unsafe(t);
  }

  /**
   * Access the Any's stored value by reference.
   * If empty() is true, throw BadAnyAccess exception; else,
   * If raw() is true, try to deserialize using T, and store deserialized
   * data if successful, else throw BadAnyAccess exception.
   * Otherwise, check type_id<T> matches handler_->tindex; if so,
   * return the stored data as T&, else throw BadAnyAccess exception
   *
   * Note that T must match the type of the stored value exactly. It cannot
   * be a parent or convertible type, including primitive types.
   *
   * @return a reference to the contained value
   **/
  template<typename T>
  T &ref()
  {
    return impl().ref(type<T>{});
  }

  /**
   * Reference the stored data as type T, WITHOUT any type checking. Do not
   * call this unless you are certain what type the Any contains. This does not
   * unserialize if the Any contains unserialized raw data.
   *
   * @tparam T the type to treat the stored data as
   * @return a reference of type T to the stored data
   **/
  template<typename T>
  T &ref_unsafe()
  {
    return impl().ref_unsafe(type<T>{});
  }

  /**
   * Reference the stored data as type T, WITHOUT any type checking. Do not
   * call this unless you are certain what type the Any contains. This does not
   * unserialize if the Any contains unserialized raw data.
   *
   * @tparam T the type to treat the stored data as
   * @return a reference of type T to the stored data
   **/
  template<typename T>
  T &ref_unsafe(type<T>)
  {
    return *reinterpret_cast<T *>(this->data_);
  }

  template<typename T>
  decay_<T> &assign(T &&t)
  {
    return ref<decay_<T>>() = std::forward<T>(t);
  }

  using Base::ref_unsafe;
  using Base::find_field;
  using Base::list_fields;

  RefImpl ref(const AnyField &field) const
  {
    auto ret = Base::ref(field);
    return {ret.handler_, ret.data_};
  }

  RefImpl ref(const char *name) const
  {
    return ref(find_field(name));
  }

  RefImpl ref(const std::string &name) const
  {
    return ref(find_field(name));
  }

  template<typename T>
  T &ref(const AnyField &field) const
  {
    return ref(field).template ref<T>();
  }

  template<typename T>
  T &ref(const char *name) const
  {
    return ref(find_field(name)).template ref<T>();
  }

  template<typename T>
  T &ref(const std::string &name) const
  {
    return ref(find_field(name)).template ref<T>();
  }

  void set_field(const AnyField &field, Impl any)
  {
    ref(field) = std::move(any);
  }

  void set_field(const char *name, Impl any)
  {
    return set_field(find_field(name), std::move(any));
  }

  void set_field(const std::string &name, Impl any)
  {
    return set_field(find_field(name), std::move(any));
  }

  template<typename N, typename T>
  auto set_field(N &&name, T &&val) ->
    enable_if_<!is_convertible<T, Impl>(),
      decltype(set_field(find_field(std::forward<N>(name)),
              Impl(std::forward<T>(val))), void())>
  {
    set_field(find_field(std::forward<N>(name)), Impl(std::forward<T>(val)));
  }

  class proxy
  {
    RefImpl target;

    proxy(RefImpl t) : target(t) {}
    proxy(const proxy &t) = delete;
    proxy(proxy &&t) = default;

  public:
    template<typename T>
    decay_<T> &operator=(T &&val)
    {
      return target.assign(std::forward<T>(val));
    }

    RefImpl *operator->()
    {
      return &target;
    }

    template<typename T>
    auto operator()(T &&t) ->
      decltype(target(std::forward<T>(t)))
    {
      return target(std::forward<T>(t));
    }

    template<typename T>
    auto operator[](T &&t) ->
      decltype(target[std::forward<T>(t)])
    {
      return target[std::forward<T>(t)];
    }

    template<typename Impl2, typename RefImpl2, typename CRefImpl2>
    friend class BasicAny;
  };

  Impl *operator->() { return &this->impl(); }

  template<typename T,
    enable_if_<!is_type_tag<T>() &&
      !is_same_decayed<T, tags::json_t>(), int> = 0>
  proxy operator()(T &&t)
  {
    return proxy(ref(std::forward<T>(t)));
  }

  template<typename T>
  T &operator()(type<T> t)
  {
    return ref(t);
  }

  RefImpl operator[](size_t i) const
  {
    auto r = Base::operator[](i);
    return {r.handler_, r.data_};
  }

  using Base::operator();
};

class CRefAny : public BasicConstAny<CRefAny, CRefAny>
{
  using Base = BasicConstAny<CRefAny, CRefAny>;
protected:
  using Base::Base;

public:
  CRefAny(const RefAny &other);

  CRefAny(const Any &other);

  template<typename T>
  void set(T &t)
  {
    handler_ = &get_type_handler<T>();
    data_ = (void*)&t;
  }

  friend class Any;
};

class RefAny : public BasicAny<RefAny, RefAny, CRefAny>
{
  using Base = BasicAny<RefAny, RefAny, CRefAny>;
protected:
  using Base::Base;

public:
  RefAny(const Any &other);

  template<typename T>
  void set(T &t)
  {
    handler_ = &get_type_handler<T>();
    data_ = (void*)&t;
  }

  friend class Any;
};

inline CRefAny::CRefAny(const RefAny &other)
  : Base(other.handler_, other.data_) {}

class Any : public BasicAny<Any, RefAny, CRefAny>
{
  using Base = BasicAny<Any, RefAny, CRefAny>;
public:
  /**
   * Default constructor. Creates an empty Any.
   **/
  Any() = default;

  /**
   * Copy constructor. Will clone any data stored inside.
   **/
  Any(const Any &other)
    : Base(other.handler_,
        other.data_ ?
        (other.handler_ ?
          other.handler_->clone(other.data_) :
          raw_data_storage::clone(other.data_)) : nullptr) {}

  Any(const CRefAny &other)
    : Base(other.handler_,
        other.data_ ?
        (other.handler_ ?
          other.handler_->clone(other.data_) :
          raw_data_storage::clone(other.data_)) : nullptr) {}

  Any(const RefAny &other)
    : Any(CRefAny(other)) {}

  /**
   * Copy assignment operator. Will clone any data stored inside.
   **/
  Any &operator=(const Any &other)
  {
    void *data = other.data_ ?
      (other.handler_ ?
        other.handler_->clone(other.data_) :
        raw_data_storage::clone(other.data_)) : nullptr;

    clear();
    handler_ = other.handler_;
    data_ = data;
    return *this;
  }

  /**
   * Move constructor. Other Any will be left empty.
   **/
  Any(Any &&other) noexcept :
    Base(take_ptr(other.handler_),
      take_ptr(other.data_)) {}

  /**
   * Move assignment operator. Other Any will be left empty.
   **/
  Any &operator=(Any &&other) noexcept
  {
    if (this != &other) {
      using std::swap;
      swap(data_, other.data_);
      swap(handler_, other.handler_);
    }
    return *this;
  }

  /**
   * Destructor. Deletes the stored data.
   **/
  ~Any() noexcept
  {
    clear();
  }

  /**
   * Clear and free the data inside this Any. Safe to call if already empty.
   **/
  void clear() noexcept
  {
    if (!data_) {
      return;
    }
    if (handler_)
    {
      handler_->destruct((void*)data_);
      handler_ = nullptr;
    } else {
      delete [] (char*)data_;
    }
    data_ = nullptr;
  }

  /**
   * Construct from any compatible type. The argument will be moved into
   * the new Any if it supports it, and the argument is an rvalue reference.
   * Otherwise, it will be copied.
   **/
  template<typename T>
  explicit Any(T &&t, enable_if_<
    !is_type_tag<T>() &&
    !is_convertible<T, Any>(), int> = 0)
    : Base(&get_type_handler(type<decay_<T>>{}),
        reinterpret_cast<void*>(
            new decay_<T>(std::forward<T>(t))))
  {}

  /**
   * Construct any compatible type in-place. The first argument is a
   * madara::type struct which provides the type as a template parameter,
   * but otherwise holds no data. The remaining arguments are forwarded to
   * that type's constructor arguments.
   *
   * Example:
   * @code{.cpp}
   * using madara::knowledge;
   *
   * // constructs a vector in-place with 42 copies of a string
   * Any a(type<std::vector<std::string>>{}, 42, "Don't panic");
   * @endcode
   **/
  template<typename T, typename... Args>
  explicit Any(type<T> t, Args&&... args)
    : Base(&get_type_handler(t),
        reinterpret_cast<void*>(new T(std::forward<Args>(args)...))) {}

  /**
   * Construct any compatible type in-place. The first argument is a
   * madara::type struct which provides the type as a template parameter,
   * but otherwise holds no data. The second argument is an initializer list
   * that will be passed along to that type's constructor.
   *
   * Example:
   * @code{.cpp}
   * using madara::knowledge;
   *
   * // constructs a vector in-place with several strings
   * Any a(type<std::vector<std::string>>{}, {"mostly", "harmless"});
   * @endcode
   **/
  template<typename T, typename I>
  explicit Any(type<T> t, std::initializer_list<I> init)
    : Any(t, init.begin(), init.end()) {}

  /**
   * Construct with serialized data, for lazy deserialization when first needed.
   *
   * Note that this lazy deserialization is not fully type-safe, and might not
   * throw an exception if the wrong type is used. The result may be garbled
   * data, but shouldn't segfault or trample other data.
   *
   * The first parameter is a type tag, which is available by-value from the
   * global `madara::knowledge::raw_data`.
   *
   * @param data a pointer to the serialized data to copy into this Any
   * @param size the amount of data to copy
   **/
  explicit Any(tags::raw_data_t, const char *data, size_t size)
    : Base(nullptr, raw_data_storage::make(data, size)) {}

  /**
   * Access the Any's stored value by reference.
   * If empty() is true, throw BadAnyAccess exception; else,
   * If raw() is true, try to deserialize using T, and store deserialized
   * data if successful, else throw BadAnyAccess exception.
   * Otherwise, check type_id<T> matches handler_->tindex; if so,
   * return *data_ as T&, else throw BadAnyAccess exception
   *
   * Note that T must match the type of the stored value exactly. It cannot
   * be a parent or convertible type, including primitive types.
   *
   * @return a reference to the contained value
   **/
  template<typename T>
  T &ref(type<T> t)
  {
    if (!data_) {
      throw exceptions::BadAnyAccess("ref() called on empty Any");
    } else if (!handler_) {
      raw_data_storage *sto = (raw_data_storage *)data_;
      unserialize(t, sto->data, sto->size);
    } else if (type_id<T>() != handler_->tindex) {
      throw exceptions::BadAnyAccess(t, handler_->tindex);
    }
    return impl().ref_unsafe(t);
  }

  using Base::ref;

  /**
   * Take the Any's stored value, leaving it empty. On moveable types, this
   * will not copy the value.
   *
   * If empty() is true, throw BadAnyAccess exception; else,
   * If raw() is true, try to deserialize using T, and store deserialized
   * data if successful, else throw BadAnyAccess exception.
   * Otherwise, check type_id<T> matches handler_->tindex; if so,
   * take and return the data, else throw BadAnyAccess exception
   *
   * Note that T must match the type of the stored value exactly. It cannot
   * be a parent or convertible type, including primitive types.
   *
   * @return the formerly contained value
   **/
  template<typename T>
  T take(type<T> t)
  {
    T ret(std::move(ref(t)));
    clear();
    return ret;
  }

  /**
   * Take the Any's stored value, leaving it empty. On moveable types, this
   * will not copy the value.
   *
   * If empty() is true, throw BadAnyAccess exception; else,
   * If raw() is true, try to deserialize using T, and store deserialized
   * data if successful, else throw BadAnyAccess exception.
   * Otherwise, check type_id<T> matches handler_->tindex; if so,
   * take and return the data, else throw BadAnyAccess exception
   *
   * Note that T must match the type of the stored value exactly. It cannot
   * be a parent or convertible type, including primitive types.
   *
   * @return the formerly contained value
   **/
  template<typename T>
  T take()
  {
    return take(type<T>{});
  }

  /**
   * Construct any compatible type in-place. The first argument is a
   * madara::type struct which provides the type as a template parameter,
   * but otherwise holds no data. The remaining arguments are forwarded to
   * that type's constructor arguments.
   *
   * Example:
   * @code{.cpp}
   * using madara::knowledge;
   *
   * Any a;
   * // constructs a vector in-place with 42 copies of a string
   * a.emplace(type<std::vector<std::string>>{}, 42, "Don't panic");
   * @endcode
   **/
  template<typename T, typename... Args>
  T &emplace(type<T>, Args&&... args)
  {
    std::unique_ptr<T> ptr(new T(std::forward<Args>(args)...));
    const auto &handler = get_type_handler(type<decay_<T>>{});

    clear();

    handler_ = &handler;
    T *ret = ptr.release();
    data_ = reinterpret_cast<void*>(ret);
    return *ret;
  }

  /**
   * Construct any compatible type in-place. The first argument is a
   * madara::type struct which provides the type as a template parameter,
   * but otherwise holds no data. The second argument is an initializer list
   * that will be passed along to that type's constructor.
   *
   * Example:
   * @code{.cpp}
   * using madara::knowledge;
   *
   * Any a;
   * // constructs a vector in-place with several strings
   * a.emplace(type<std::vector<std::string>>{}, {"mostly", "harmless"});
   * @endcode
   **/
  template<typename T, typename I>
  T &emplace(type<T> t, std::initializer_list<I> init)
  {
    return emplace(t, init.begin(), init.end());
  }

  /**
   * Construct any compatible type in-place. The arguments are forwarded to
   * the given type's constructor arguments.
   *
   * Example:
   * @code{.cpp}
   * using madara::knowledge;
   *
   * Any a;
   * // constructs a vector in-place with 42 copies of a string
   * a.emplace<std::vector<std::string>>(42, "Don't panic");
   * @endcode
   **/
  template<typename T, typename... Args>
  T &emplace(Args&&... args)
  {
    return emplace(type<T>{}, std::forward<Args>(args)...);
  }

  /**
   * Construct any compatible type in-place. The first argument is a
   * madara::type struct which provides the type as a template parameter,
   * but otherwise holds no data. The second argument is an initializer list
   * that will be passed along to that type's constructor.
   *
   * Example:
   * @code{.cpp}
   * using madara::knowledge;
   *
   * Any a;
   * // constructs a vector in-place with several strings
   * a.emplace<std::vector<std::string>>({"mostly", "harmless"});
   * @endcode
   **/
  template<typename T, typename I>
  T &emplace(std::initializer_list<I> init)
  {
    return emplace(type<T>{}, init);
  }

  /**
   * Set from any compatible type. The argument will be moved into
   * this Any if it supports it, and the argument is an rvalue reference.
   * Otherwise, it will be copied.
   **/
  template<typename T>
  T &set(T &&t)
  {
    return emplace(type<decay_<T>>{},
           std::forward<T>(t));
  }

  /**
   * Store serialized data, for lazy deserialization when first needed.
   *
   * Note that this lazy deserialization is not fully type-safe, and might not
   * throw an exception if the wrong type is used. The result may be garbled
   * data, but shouldn't segfault or trample other data.
   *
   * @param data a pointer to the serialized data to copy into this Any
   * @param size the amount of data to copy
   **/
  void set_raw(const char *data, size_t size)
  {
    clear();
    data_ = raw_data_storage::make(data, size);
  }

  /**
   * Store serialized data, for lazy deserialization when first needed.
   *
   * Note that this lazy deserialization is not fully type-safe, and might not
   * throw an exception if the wrong type is used. The result may be garbled
   * data, but shouldn't segfault or trample other data.
   *
   * The first parameter is a type tag, which is available by-value from the
   * global `madara::knowledge::raw_data`.
   *
   * @param data a pointer to the serialized data to copy into this Any
   * @param size the amount of data to copy
   **/
  void set(tags::raw_data_t, const char *data, size_t size)
  {
    set_raw(data, size);
  }

  /**
   * Unserialize the given type from the given character array, and store into
   * this Any. This operation provides the strong exception-guarantee: if an
   * exception is throw during unserialization, this Any will not be modified.
   **/
  template<typename T>
  size_t unserialize(type<T> t, const char *data, size_t size)
  {
    namespace bio = boost::iostreams;

    bio::array_source input_source(data, size);
    bio::stream<bio::array_source> input_stream(input_source);

    auto pos = input_stream.tellg();
    unserialize(t, input_stream);
    auto len = input_stream.tellg() - pos;

    return len;
  }

  /**
   * Unserialize the given type from the given character array, and store into
   * this Any. This operation provides the strong exception-guarantee: if an
   * exception is throw during unserialization, this Any will not be modified.
   **/
  template<typename T>
  size_t unserialize(const char *data, size_t size)
  {
    return unserialize(type<T>{}, data, size);
  }

  /**
   * Unserialize the given type from the given input stream, and store into
   * this Any. This operation provides the strong exception-guarantee: if an
   * exception is throw during unserialization, this Any will not be modified.
   **/
  template<typename T>
  void unserialize(type<T> t, std::istream &stream)
  {
    madara_iarchive archive(stream);

    unserialize(t, archive);
  }

  /**
   * Unserialize the given type from the given input stream, and store into
   * this Any. This operation provides the strong exception-guarantee: if an
   * exception is throw during unserialization, this Any will not be modified.
   **/
  template<typename T>
  void unserialize(std::istream &stream)
  {
    unserialize(type<T>{}, stream);
  }

  /**
   * Unserialize the given type from the given madara_iarchive, and store into
   * this Any. This operation provides the strong exception-guarantee: if an
   * exception is throw during unserialization, this Any will not be modified.
   **/
  template<typename T>
  void unserialize(type<T> t, madara_iarchive &archive)
  {
    const TypeHandlers &handler = get_type_handler(t);
    std::unique_ptr<T> ptr(new T{});

    handler.load(archive, (void*)ptr.get());

    clear();
    data_ = reinterpret_cast<void*>(ptr.release());
    handler_ = &handler;
  }

  /**
   * Unserialize the given type from the given madara_iarchive, and store into
   * this Any. This operation provides the strong exception-guarantee: if an
   * exception is throw during unserialization, this Any will not be modified.
   **/
  template<typename T>
  void unserialize(madara_iarchive &archive)
  {
    unserialize(type<T>{}, archive);
  }

  /**
   * Unserialize the given type from the given archive, and store into
   * this Any. This operation provides the strong exception-guarantee: if an
   * exception is throw during unserialization, this Any will not be modified.
   **/
  template<typename T>
  void unserialize(type<T> t, json_iarchive &archive)
  {
    const TypeHandlers &handler = get_type_handler(t);
    std::unique_ptr<T> ptr(new T{});

    handler.load_json(archive, (void*)ptr.get());

    clear();
    data_ = reinterpret_cast<void*>(ptr.release());
    handler_ = &handler;
  }

  /**
   * Unserialize the given type from the given archive, and store into
   * this Any. This operation provides the strong exception-guarantee: if an
   * exception is throw during unserialization, this Any will not be modified.
   **/
  template<typename T>
  void unserialize(json_iarchive &archive)
  {
    unserialize(type<T>{}, archive);
  }

private:
  template<typename T>
  static T *take_ptr(T *&in)
  {
    T *ret = in;
    in = nullptr;
    return ret;
  }

  template<typename T>
  static const T *take_ptr(const T *&in)
  {
    const T *ret = in;
    in = nullptr;
    return ret;
  }
};

template<typename Impl, typename RefImpl>
inline Any BasicConstAny<Impl, RefImpl>::clone() const
{
  return *this;
}

inline CRefAny::CRefAny(const Any &other)
  : Base(other.handler_, other.data_) {}

inline RefAny::RefAny(const Any &other)
  : Base(other.handler_, other.data_) {}

} // namespace knowledge

namespace utility { inline namespace core {
// Must define below in same namespace as type<> struct for ADL

struct do_list_fields
{
  const knowledge::TypeHandlers *parent;
  std::vector<knowledge::AnyField> *out;
  size_t cur;

  template<typename T>
  void operator()(const char *name, T &)
  {
    out->emplace_back(name, *parent, knowledge::get_type_handler<T>(), cur);
    ++cur;
  }
};

template<typename T>
inline std::vector<knowledge::AnyField> get_fields(T &val)
{
  std::vector<knowledge::AnyField> ret;
  forEachField(do_list_fields{&knowledge::get_type_handler<T>(),
      &ret, 0}, val);
  std::sort(ret.begin(), ret.end(), knowledge::compare_any_fields_by_name());
  return ret;
}

template<typename T,
  enable_if_<knowledge::supports_forEachField<T>::value, int> = 0>
constexpr knowledge::TypeHandlers::list_fields_fn_type
  get_type_handler_list_fields(type<T>, overload_priority<8>)
{
  return [](void *ptr) -> const std::vector<knowledge::AnyField> & {
      static const std::vector<knowledge::AnyField> fields =
        get_fields<T>(*static_cast<T *>(ptr));
      return fields;
    };
}

struct do_get_field
{
  const knowledge::AnyField *field;
  const knowledge::TypeHandlers **handler;
  void **ptr;
  size_t cur;

  template<typename T>
  void operator()(const char *, T &val)
  {
    if (cur == field->data()) {
      *handler = &knowledge::get_type_handler<T>();
      *ptr = (void*) &val;
    }
    ++cur;
  }
};

template<typename T,
  enable_if_<knowledge::supports_forEachField<T>::value, int> = 0>
constexpr knowledge::TypeHandlers::get_field_fn_type
  get_type_handler_get_field(type<T>, overload_priority<8>)
{
  return [](const knowledge::AnyField &field,
      const knowledge::TypeHandlers *&handler,
      void *&out_ptr,
      void *ptr) {
      T &val = *static_cast<T *>(ptr);
      forEachField(do_get_field{&field, &handler, &out_ptr, 0}, val);
    };
}

template<typename T,
  enable_if_<knowledge::supports_int_index<T>::value, int> = 0>
constexpr knowledge::TypeHandlers::index_int_fn_type
  get_type_handler_index_int(type<T>, overload_priority<8>)
{
  return [](size_t index,
      const knowledge::TypeHandlers *&handler,
      void *&out_ptr,
      void *ptr) {
      T &val = *static_cast<T *>(ptr);
      using I = decltype(val[index]);
      handler = &knowledge::get_type_handler<decay_<I>>();
      out_ptr = &val[index];
    };
}

template<typename T,
  enable_if_<knowledge::supports_int_at_index<T>::value, int> = 0>
constexpr knowledge::TypeHandlers::index_int_fn_type
  get_type_handler_index_int(type<T>, overload_priority<4>)
{
  return [](size_t index,
      const knowledge::TypeHandlers *&handler,
      void *&out_ptr,
      void *ptr) {
      T &val = *static_cast<T *>(ptr);
      using I = decltype(val.at(index));
      handler = &knowledge::get_type_handler<decay_<I>>();
      out_ptr = &val.at(index);
    };
}

template<typename T,
  enable_if_<knowledge::supports_size_member<T>::value, int> = 0>
constexpr knowledge::TypeHandlers::size_fn_type
  get_type_handler_size(type<T>, overload_priority<4>)
{
  return [](size_t &out, void *ptr) {
      T &val = *static_cast<T *>(ptr);
      out = val.size();
    };
}

} } // namespace utility::core

} // namespace madara

namespace cereal
{

template<typename Archive, typename T>
auto serialize(Archive &ar, T &&val) ->
  ::madara::enable_if_<::madara::knowledge::supports_forEachField<T>::value>
{
  forEachField(::madara::knowledge::do_serialize<Archive>{&ar},
      std::forward<T>(val));
}

}

#endif  // MADARA_KNOWLEDGE_ANY_H_<|MERGE_RESOLUTION|>--- conflicted
+++ resolved
@@ -14,7 +14,6 @@
 
 #ifdef __GNUC__
 #pragma GCC diagnostic push
-#pragma GCC diagnostic ignored "-Wpragmas"
 #pragma GCC diagnostic ignored "-Wexceptions"
 #pragma GCC diagnostic ignored "-Wunused-private-field"
 #endif
@@ -274,7 +273,6 @@
     };
 }
 
-<<<<<<< HEAD
 template<typename T>
 constexpr TypeHandlers::list_fields_fn_type
   get_type_handler_list_fields(type<T>, overload_priority_weakest)
@@ -332,25 +330,18 @@
   return get_type_handler(type<T>{});
 }
 
-/// Type trait for checking whether a type as an ADL-visible forEachField
-=======
 /// Type trait for checking whether a type as an ADL-visible for_each_field
->>>>>>> 005525f8
 /// available.
 MADARA_MAKE_VAL_SUPPORT_TEST(for_each_field, x,
     for_each_field(::madara::ignore_all<>{}, x));
 
-<<<<<<< HEAD
 MADARA_MAKE_VAL_SUPPORT_TEST(size_member, x, (0UL == x.size()));
 MADARA_MAKE_VAL_SUPPORT_TEST(int_index, x, (x[0UL] = x[0UL]));
 MADARA_MAKE_VAL_SUPPORT_TEST(str_index, x, (x[""] = x[""]));
 MADARA_MAKE_VAL_SUPPORT_TEST(int_at_index, x, (x.at(0UL) = x.at(0UL)));
 MADARA_MAKE_VAL_SUPPORT_TEST(str_at_index, x, (x.at("") = x.at("")));
 
-/// Functor to pass to forEachField to serialize a type
-=======
 /// Functor to pass to for_each_field to serialize a type
->>>>>>> 005525f8
 template<typename Archive>
 struct do_serialize
 {
@@ -363,88 +354,8 @@
   }
 };
 
-/**
- * For internal use. Helper struct to forward Boost.Serialization to
- * for_each_field-based serialization.
- **/
-template<typename T>
-struct for_each_serialization_wrapper_type
-{
-  T *ptr;
-
-  template<typename Archive>
-  void serialize(Archive &ar, const unsigned int)
-  {
-    for_each_field(do_serialize<Archive>{&ar}, *ptr);
-  }
-};
-
 } // namespace knowledge
 
-<<<<<<< HEAD
-=======
-namespace utility { inline namespace core {
-// Must define below in same namespace as type<> struct for ADL
-
-/// Specialization of get_type_handler_save to support types which provide
-/// an ADL-visible for_each_field
-template<typename T,
-  enable_if_<knowledge::supports_for_each_field<T>::value, int> = 0>
-constexpr knowledge::TypeHandlers::save_fn_type get_type_handler_save(type<T>,
-    overload_priority<8>)
-{
-  return [](knowledge::madara_oarchive &archive, const void *ptr) {
-      const T &val = *static_cast<const T *>(ptr);
-      knowledge::for_each_serialization_wrapper_type<T> wrapper{const_cast<T *>(&val)};
-      archive << wrapper;
-    };
-}
-
-/// Specialization of get_type_handler_load to support types which provide
-/// an ADL-visible for_each_field
-template<typename T,
-  enable_if_<knowledge::supports_for_each_field<T>::value, int> = 0>
-constexpr knowledge::TypeHandlers::load_fn_type get_type_handler_load(type<T>,
-    overload_priority<8>)
-{
-  return [](knowledge::madara_iarchive &archive, void *ptr) {
-      T &val = *static_cast<T *>(ptr);
-      knowledge::for_each_serialization_wrapper_type<T> wrapper{&val};
-      archive >> wrapper;
-    };
-}
-
-/// Specialization of get_type_handler_save_json to support types which
-/// provide an ADL-visible for_each_field
-template<typename T,
-  enable_if_<knowledge::supports_for_each_field<T>::value, int> = 0>
-constexpr knowledge::TypeHandlers::save_json_fn_type
-  get_type_handler_save_json(type<T>, overload_priority<8>)
-{
-  return [](knowledge::json_oarchive &archive, const void *ptr) {
-      const T &val = *static_cast<const T *>(ptr);
-      knowledge::for_each_serialization_wrapper_type<T> wrapper{const_cast<T *>(&val)};
-      archive << wrapper;
-    };
-}
-
-/// Specialization of get_type_handler_load_json to support types which
-/// provide an ADL-visible for_each_field
-template<typename T,
-  enable_if_<knowledge::supports_for_each_field<T>::value, int> = 0>
-constexpr knowledge::TypeHandlers::load_json_fn_type
-  get_type_handler_load_json(type<T>, overload_priority<8>)
-{
-  return [](knowledge::json_iarchive &archive, void *ptr) {
-      T &val = *static_cast<T *>(ptr);
-      knowledge::for_each_serialization_wrapper_type<T> wrapper{&val};
-      archive >> wrapper;
-    };
-}
-
-} } // namespace utility::core
-
->>>>>>> 005525f8
 namespace exceptions {
   /**
    * An exception for misuse of the Any class
@@ -482,7 +393,6 @@
  **/
 constexpr struct raw_data_t {} raw_data;
 
-<<<<<<< HEAD
 constexpr struct json_t {} json;
 
 }
@@ -498,7 +408,520 @@
 
 template<typename Impl, typename RefImpl>
 class BasicConstAny
-=======
+{
+protected:
+  BasicConstAny() = default;
+
+  BasicConstAny(const TypeHandlers *handler, void *data)
+    : handler_(handler), data_(data) {}
+
+  Impl &impl() { return *static_cast<Impl*>(this); }
+  const Impl &impl() const { return *static_cast<const Impl*>(this); }
+
+  friend Impl;
+  friend RefImpl;
+
+  template<typename Impl2, typename RefImpl2>
+  friend class BasicConstAny;
+
+  template<typename Impl2, typename RefImpl2, typename CRefImpl2>
+  friend class BasicAny;
+
+public:
+  /**
+   * Test whether this Any holds a value. A default constructed Any is empty.
+   *
+   * @return true if this Any is empty
+   **/
+  bool empty() const
+  {
+    return data_ == nullptr;
+  }
+
+  /**
+   * Test whether this Any holds unserialized raw data, to be lazily
+   * deserialized when first needed.
+   *
+   * Note that this lazy deserialization is not fully type-safe, and might not
+   * throw an exception if the wrong type is used. The result may be garbled
+   * data, but shouldn't segfault or trample other data.
+   *
+   * @return true if this Any holds raw data
+   **/
+  bool raw() const
+  {
+    return data_ != nullptr && handler_ == nullptr;
+  }
+
+protected:
+  template<typename T>
+  void check_type(type<T> t) const
+  {
+    if (!data_) {
+      throw exceptions::BadAnyAccess("ref() called on empty Any");
+    } else if (!handler_) {
+      throw exceptions::BadAnyAccess("ref() called on const Any with raw data");
+    } else if (type_id<T>() != handler_->tindex) {
+      throw exceptions::BadAnyAccess(t, handler_->tindex);
+    }
+  }
+
+public:
+  const RefImpl cref() const
+  {
+    return RefAny(handler_, data_);
+  }
+
+  const RefImpl ref() const
+  {
+    return cref();
+  }
+
+  /**
+   * Access the Any's stored value by const reference.
+   * If empty() or raw() is true, throw BadAnyAccess exception; else,
+   * Otherwise, check type_id<T> matches handler_->tindex; if so,
+   * return the stored data as const T&, else throw BadAnyAccess exception
+   *
+   * Note that T must match the type of the stored value exactly. It cannot
+   * be a parent or convertible type, including primitive types.
+   *
+   * @return a reference to the contained value
+   **/
+  template<typename T>
+  const T &ref(type<T> t) const
+  {
+    impl().check_type(t);
+    return impl().ref_unsafe(t);
+  }
+
+  /**
+   * Access the Any's stored value by const reference.
+   * If empty() or raw() is true, throw BadAnyAccess exception; else,
+   * Otherwise, check type_id<T> matches handler_->tindex; if so,
+   * return the stored data as const T&, else throw BadAnyAccess exception
+   *
+   * Note that T must match the type of the stored value exactly. It cannot
+   * be a parent or convertible type, including primitive types.
+   *
+   * @return a reference to the contained value
+   **/
+  template<typename T>
+  const T &ref() const
+  {
+    return impl().ref(type<T>{});
+  }
+
+  /**
+   * Access the Any's stored value by const reference.
+   * If empty() or raw() is true, throw BadAnyAccess exception; else,
+   * Otherwise, check type_id<T> matches handler_->tindex; if so,
+   * return the stored data as const T&, else throw BadAnyAccess exception
+   *
+   * Note that T must match the type of the stored value exactly. It cannot
+   * be a parent or convertible type, including primitive types.
+   *
+   * @return a reference to the contained value
+   **/
+  template<typename T>
+  const T &cref(type<T> t) const
+  {
+    return impl().ref(t);
+  }
+
+  /**
+   * Access the Any's stored value by const reference.
+   * If empty() or raw() is true, throw BadAnyAccess exception; else,
+   * Otherwise, check type_id<T> matches handler_->tindex; if so,
+   * return the stored data as const T&, else throw BadAnyAccess exception
+   *
+   * Note that T must match the type of the stored value exactly. It cannot
+   * be a parent or convertible type, including primitive types.
+   *
+   * @return a reference to the contained value
+   **/
+  template<typename T>
+  const T &cref() const
+  {
+    return impl().ref(type<T>{});
+  }
+
+  /**
+   * Reference the stored data as type T, WITHOUT any type checking. Do not
+   * call this unless you are certain what type the Any contains. This does not
+   * unserialize if the Any contains unserialized raw data.
+   *
+   * @tparam T the type to treat the stored data as
+   * @return a const reference of type T to the stored data
+   **/
+  template<typename T>
+  const T &ref_unsafe(type<T>) const
+  {
+    return *reinterpret_cast<const T *>(data_);
+  }
+
+  /**
+   * Serialize this Any to the given buffer. Throws an exception if the buffer
+   * size is insufficient.
+   *
+   * @param data the buffer to serialize to
+   * @param size size of the buffer
+   * @return the actual number of bytes used during serialization
+   **/
+  size_t serialize(char *data, size_t size) const
+  {
+    namespace bio = boost::iostreams;
+
+    bio::array_sink output_sink(data, size);
+    bio::stream<bio::array_sink> output_stream(output_sink);
+
+    auto pos = output_stream.tellp();
+    impl().serialize(output_stream);
+    auto len = output_stream.tellp() - pos;
+
+    return len;
+  }
+
+  /**
+   * Serialize this Any to the given vector. The vector will be cleared first,
+   * and resized as needed.
+   *
+   * @param vec the vector to serialize to, which will be cleared first
+   * @return the actual number of bytes used during serialization
+   **/
+  size_t serialize(std::vector<char> &vec) const
+  {
+    namespace bio = boost::iostreams;
+
+    vec.clear();
+    auto output_sink = bio::back_inserter(vec);
+    bio::stream<decltype(output_sink)> output_stream(output_sink);
+
+    impl().serialize(output_stream);
+
+    return vec.size();
+  }
+
+  /**
+   * Serialize this Any to the given output stream.
+   *
+   * @param stream the output stream to serialize to
+   **/
+  void serialize(std::ostream &stream) const
+  {
+    madara_oarchive archive(stream);
+
+    impl().serialize(archive);
+  }
+
+  /**
+   * Serialize this Any to the given madara_oarchive.
+   *
+   * @param stream the output archive to serialize to
+   **/
+  void serialize(madara_oarchive &archive) const
+  {
+    if (handler_) {
+      handler_->save(archive, data_);
+    } else {
+      raw_data_storage *sto = (raw_data_storage *)data_;
+      archive.saveBinary<1>(sto->data, sto->size);
+    }
+  }
+
+  /**
+   * Serialize this Any to the given archive. Use this overload for
+   * Boost.Serialization archives other than madara_oarchive.
+   *
+   * @param stream the output archive to serialize to
+   **/
+  void serialize(json_oarchive &archive) const
+  {
+    if (handler_) {
+      handler_->save_json(archive, data_);
+    } else {
+      raw_data_storage *sto = (raw_data_storage *)data_;
+      archive.saveBinaryValue(sto->data, sto->size);
+    }
+  }
+
+  std::string to_json() const
+  {
+    std::ostringstream stream;
+    {
+      cereal::JSONOutputArchive json(stream);
+      json.makeArray();
+      impl().serialize(json);
+    }
+    return stream.str();
+  }
+
+  bool supports_fields() const
+  {
+    return handler_ && handler_->list_fields && handler_->get_field;
+  }
+
+  const std::vector<AnyField> &list_fields() const
+  {
+    if (!supports_fields()) {
+      static std::vector<AnyField> empty;
+      return empty;
+    }
+    return handler_->list_fields(data_);
+  }
+
+  AnyField find_field(const char *name) const
+  {
+    using exceptions::BadAnyAccess;
+
+    if (!name) {
+      throw BadAnyAccess("Null name pointer passed to find_field");
+    }
+
+    /*
+    auto func = handler_->find_field;
+    if (!func) {
+      throw BadAnyAccess("Type in Any does not support find_field");
+    }
+
+    AnyField ret;
+    func(name, ret, data_);
+    if (ret.name() == nullptr) {
+      throw BadAnyAccess(std::string("Type in Any does not contain field \"") +
+          name + "\"");
+    }*/
+    const auto &fields = list_fields();
+    auto found = std::equal_range(fields.begin(), fields.end(), name,
+        compare_any_fields_by_name());
+    if (found.first == fields.end() || found.first == found.second) {
+      throw BadAnyAccess(std::string("Type in Any does not contain field \"") +
+          name + "\"");
+    }
+    /*
+    if (found.first + 1 != found.second) {
+      throw BadAnyAccess(std::string("Type in Any contains multiple "
+          "fields named \"") + name + "\"");
+    }*/
+    return *found.first;
+  }
+
+  AnyField find_field(AnyField field) const
+  {
+    using exceptions::BadAnyAccess;
+
+    if (!handler_ || field.parent().tindex != handler_->tindex) {
+      throw BadAnyAccess(std::string("Type in Any does not contain field \"") +
+          field.name() + "\"");
+    }
+    return field;
+  }
+
+  AnyField find_field(const std::string &name) const
+  {
+    return find_field(name.c_str());
+  }
+
+  RefImpl ref(const AnyField &field) const
+  {
+    using exceptions::BadAnyAccess;
+
+    if (!supports_fields())
+    {
+      throw BadAnyAccess("Tried to access field in Any holding type "
+          "that doesn't support them");
+    }
+    if (field.parent().tindex != handler_->tindex)
+    {
+      throw BadAnyAccess("Tried to access field in Any from a "
+          "class not contained within");
+    }
+    auto func = handler_->get_field;
+    if (!func) {
+      return {};
+    }
+    const TypeHandlers *handler;
+    void *data;
+    func(field, handler, data, data_);
+    return {handler, data};
+  }
+
+  RefImpl ref(const char *name) const
+  {
+    return ref(find_field(name));
+  }
+
+  RefImpl ref(const std::string &name) const
+  {
+    return ref(find_field(name));
+  }
+
+  RefImpl cref(const AnyField &field) const
+  {
+    return ref(field);
+  }
+
+  RefImpl cref(const char *name) const
+  {
+    return ref(find_field(name));
+  }
+
+  RefImpl cref(const std::string &name) const
+  {
+    return ref(find_field(name));
+  }
+
+  template<typename T>
+  const T &ref(const AnyField &field) const
+  {
+    return ref(field).template ref<T>();
+  }
+
+  template<typename T>
+  const T &ref(const char *name) const
+  {
+    return ref(find_field(name)).template ref<T>();
+  }
+
+  template<typename T>
+  const T& ref(const std::string &name) const
+  {
+    return ref(find_field(name)).template ref<T>();
+  }
+
+  template<typename T>
+  const T &cref(const AnyField &field) const
+  {
+    return cref(field).template cref<T>();
+  }
+
+  template<typename T>
+  const T &cref(const char *name) const
+  {
+    return cref(find_field(name)).template cref<T>();
+  }
+
+  template<typename T>
+  const T& cref(const std::string &name) const
+  {
+    return cref(find_field(name)).template cref<T>();
+  }
+
+  Any clone() const;
+
+  std::string operator()(tags::json_t)
+  {
+    return to_json();
+  }
+
+  class proxy
+  {
+    RefImpl target;
+
+    proxy(RefImpl t) : target(t) {}
+    proxy(const proxy &t) = delete;
+    proxy(proxy &&t) = default;
+
+  public:
+    RefImpl *operator->()
+    {
+      return &target;
+    }
+
+    template<typename T>
+    auto operator()(T &&t) ->
+      decltype(target(std::forward<T>(t)))
+    {
+      return target(std::forward<T>(t));
+    }
+
+    template<typename T>
+    auto operator[](T &&t) ->
+      decltype(target[std::forward<T>(t)])
+    {
+      return target[std::forward<T>(t)];
+    }
+
+    template<typename Impl2, typename RefImpl2>
+    friend class BasicConstAny;
+  };
+
+  Impl *operator->() const { return &this->impl(); }
+
+  template<typename T,
+    enable_if_<!is_type_tag<T>() &&
+      !is_same_decayed<T, tags::json_t>(), int> = 0>
+  proxy operator()(T &&t) const
+  {
+    return proxy(ref(std::forward<T>(t)));
+  }
+
+  template<typename T>
+  const T &operator()(type<T> t) const
+  {
+    return cref(t);
+  }
+
+  bool supports_int_index() const
+  {
+    return handler_ && handler_->index_int;
+  }
+
+  RefImpl operator[](size_t i) const
+  {
+    using exceptions::BadAnyAccess;
+
+    if (!supports_int_index()) {
+      throw BadAnyAccess("Type in Any does not support indexing by integer");
+    }
+    const TypeHandlers *handler = nullptr;
+    void *data = nullptr;
+    handler_->index_int(i, handler, data, data_);
+    return {handler, data};
+  }
+
+  bool supports_size() const
+  {
+    return handler_ && handler_->size;
+  }
+
+  size_t size() const
+  {
+    using exceptions::BadAnyAccess;
+
+    if (!supports_size()) {
+      throw BadAnyAccess("Type in Any does not support size()");
+    }
+    size_t ret;
+    handler_->size(ret, data_);
+    return ret;
+  }
+
+protected:
+  const TypeHandlers *handler_ = nullptr;
+  void *data_ = nullptr;
+
+  struct raw_data_storage
+  {
+    size_t size;
+    char data[1];
+
+    static void *make(const char *data, size_t size)
+    {
+      auto ret = new char[size + sizeof(size)];
+      raw_data_storage *sto = (raw_data_storage *)ret;
+      sto->size = size;
+      memcpy(&sto->data, data, size);
+      return ret;
+    }
+
+    static void *clone(const void *orig)
+    {
+      raw_data_storage *sto = (raw_data_storage *)orig;
+      return make(sto->data, sto->size);
+    }
+  };
+};
+
 /**
  * A general purpose type which can store any type which is:
  *
@@ -513,536 +936,6 @@
  * It is similar in principle to Boost.Any (and C++17 std::any), but
  * incorporates serialization support, and a different interface.
  **/
-class Any
->>>>>>> 005525f8
-{
-protected:
-  BasicConstAny() = default;
-
-  BasicConstAny(const TypeHandlers *handler, void *data)
-    : handler_(handler), data_(data) {}
-
-  Impl &impl() { return *static_cast<Impl*>(this); }
-  const Impl &impl() const { return *static_cast<const Impl*>(this); }
-
-  friend Impl;
-  friend RefImpl;
-
-  template<typename Impl2, typename RefImpl2>
-  friend class BasicConstAny;
-
-  template<typename Impl2, typename RefImpl2, typename CRefImpl2>
-  friend class BasicAny;
-
-public:
-  /**
-   * Test whether this Any holds a value. A default constructed Any is empty.
-   *
-   * @return true if this Any is empty
-   **/
-  bool empty() const
-  {
-    return data_ == nullptr;
-  }
-
-  /**
-   * Test whether this Any holds unserialized raw data, to be lazily
-   * deserialized when first needed.
-   *
-   * Note that this lazy deserialization is not fully type-safe, and might not
-   * throw an exception if the wrong type is used. The result may be garbled
-   * data, but shouldn't segfault or trample other data.
-   *
-   * @return true if this Any holds raw data
-   **/
-  bool raw() const
-  {
-    return data_ != nullptr && handler_ == nullptr;
-  }
-
-protected:
-  template<typename T>
-  void check_type(type<T> t) const
-  {
-    if (!data_) {
-      throw exceptions::BadAnyAccess("ref() called on empty Any");
-    } else if (!handler_) {
-      throw exceptions::BadAnyAccess("ref() called on const Any with raw data");
-    } else if (type_id<T>() != handler_->tindex) {
-      throw exceptions::BadAnyAccess(t, handler_->tindex);
-    }
-  }
-
-public:
-  const RefImpl cref() const
-  {
-    return RefAny(handler_, data_);
-  }
-
-  const RefImpl ref() const
-  {
-    return cref();
-  }
-
-  /**
-   * Access the Any's stored value by const reference.
-   * If empty() or raw() is true, throw BadAnyAccess exception; else,
-   * Otherwise, check type_id<T> matches handler_->tindex; if so,
-   * return the stored data as const T&, else throw BadAnyAccess exception
-   *
-   * Note that T must match the type of the stored value exactly. It cannot
-   * be a parent or convertible type, including primitive types.
-   *
-   * @return a reference to the contained value
-   **/
-  template<typename T>
-  const T &ref(type<T> t) const
-  {
-    impl().check_type(t);
-    return impl().ref_unsafe(t);
-  }
-
-  /**
-   * Access the Any's stored value by const reference.
-   * If empty() or raw() is true, throw BadAnyAccess exception; else,
-   * Otherwise, check type_id<T> matches handler_->tindex; if so,
-   * return the stored data as const T&, else throw BadAnyAccess exception
-   *
-   * Note that T must match the type of the stored value exactly. It cannot
-   * be a parent or convertible type, including primitive types.
-   *
-   * @return a reference to the contained value
-   **/
-  template<typename T>
-  const T &ref() const
-  {
-    return impl().ref(type<T>{});
-  }
-
-  /**
-   * Access the Any's stored value by const reference.
-   * If empty() or raw() is true, throw BadAnyAccess exception; else,
-   * Otherwise, check type_id<T> matches handler_->tindex; if so,
-   * return the stored data as const T&, else throw BadAnyAccess exception
-   *
-   * Note that T must match the type of the stored value exactly. It cannot
-   * be a parent or convertible type, including primitive types.
-   *
-   * @return a reference to the contained value
-   **/
-  template<typename T>
-  const T &cref(type<T> t) const
-  {
-    return impl().ref(t);
-  }
-
-  /**
-   * Access the Any's stored value by const reference.
-   * If empty() or raw() is true, throw BadAnyAccess exception; else,
-   * Otherwise, check type_id<T> matches handler_->tindex; if so,
-   * return the stored data as const T&, else throw BadAnyAccess exception
-   *
-   * Note that T must match the type of the stored value exactly. It cannot
-   * be a parent or convertible type, including primitive types.
-   *
-   * @return a reference to the contained value
-   **/
-  template<typename T>
-  const T &cref() const
-  {
-    return impl().ref(type<T>{});
-  }
-
-  /**
-   * Reference the stored data as type T, WITHOUT any type checking. Do not
-   * call this unless you are certain what type the Any contains. This does not
-   * unserialize if the Any contains unserialized raw data.
-   *
-   * @tparam T the type to treat the stored data as
-   * @return a const reference of type T to the stored data
-   **/
-  template<typename T>
-  const T &ref_unsafe(type<T>) const
-  {
-    return *reinterpret_cast<const T *>(data_);
-  }
-
-  /**
-   * Serialize this Any to the given buffer. Throws an exception if the buffer
-   * size is insufficient.
-   *
-   * @param data the buffer to serialize to
-   * @param size size of the buffer
-   * @return the actual number of bytes used during serialization
-   **/
-  size_t serialize(char *data, size_t size) const
-  {
-    namespace bio = boost::iostreams;
-
-    bio::array_sink output_sink(data, size);
-    bio::stream<bio::array_sink> output_stream(output_sink);
-
-    auto pos = output_stream.tellp();
-    impl().serialize(output_stream);
-    auto len = output_stream.tellp() - pos;
-
-    return len;
-  }
-
-  /**
-   * Serialize this Any to the given vector. The vector will be cleared first,
-   * and resized as needed.
-   *
-   * @param vec the vector to serialize to, which will be cleared first
-   * @return the actual number of bytes used during serialization
-   **/
-  size_t serialize(std::vector<char> &vec) const
-  {
-    namespace bio = boost::iostreams;
-
-    vec.clear();
-    auto output_sink = bio::back_inserter(vec);
-    bio::stream<decltype(output_sink)> output_stream(output_sink);
-
-    impl().serialize(output_stream);
-
-    return vec.size();
-  }
-
-  /**
-   * Serialize this Any to the given output stream.
-   *
-   * @param stream the output stream to serialize to
-   **/
-  void serialize(std::ostream &stream) const
-  {
-    madara_oarchive archive(stream);
-
-    impl().serialize(archive);
-  }
-
-  /**
-   * Serialize this Any to the given madara_oarchive.
-   *
-   * @param stream the output archive to serialize to
-   **/
-  void serialize(madara_oarchive &archive) const
-  {
-    if (handler_) {
-      handler_->save(archive, data_);
-    } else {
-      raw_data_storage *sto = (raw_data_storage *)data_;
-      archive.saveBinary<1>(sto->data, sto->size);
-    }
-  }
-
-  /**
-   * Serialize this Any to the given archive. Use this overload for
-   * Boost.Serialization archives other than madara_oarchive.
-   *
-   * @param stream the output archive to serialize to
-   **/
-  void serialize(json_oarchive &archive) const
-  {
-    if (handler_) {
-      handler_->save_json(archive, data_);
-    } else {
-      raw_data_storage *sto = (raw_data_storage *)data_;
-      archive.saveBinaryValue(sto->data, sto->size);
-    }
-  }
-
-  std::string to_json() const
-  {
-    std::ostringstream stream;
-    {
-      cereal::JSONOutputArchive json(stream);
-      json.makeArray();
-      impl().serialize(json);
-    }
-    return stream.str();
-  }
-
-  bool supports_fields() const
-  {
-    return handler_ && handler_->list_fields && handler_->get_field;
-  }
-
-  const std::vector<AnyField> &list_fields() const
-  {
-    if (!supports_fields()) {
-      static std::vector<AnyField> empty;
-      return empty;
-    }
-    return handler_->list_fields(data_);
-  }
-
-  AnyField find_field(const char *name) const
-  {
-    using exceptions::BadAnyAccess;
-
-    if (!name) {
-      throw BadAnyAccess("Null name pointer passed to find_field");
-    }
-
-    /*
-    auto func = handler_->find_field;
-    if (!func) {
-      throw BadAnyAccess("Type in Any does not support find_field");
-    }
-
-    AnyField ret;
-    func(name, ret, data_);
-    if (ret.name() == nullptr) {
-      throw BadAnyAccess(std::string("Type in Any does not contain field \"") +
-          name + "\"");
-    }*/
-    const auto &fields = list_fields();
-    auto found = std::equal_range(fields.begin(), fields.end(), name,
-        compare_any_fields_by_name());
-    if (found.first == fields.end() || found.first == found.second) {
-      throw BadAnyAccess(std::string("Type in Any does not contain field \"") +
-          name + "\"");
-    }
-    /*
-    if (found.first + 1 != found.second) {
-      throw BadAnyAccess(std::string("Type in Any contains multiple "
-          "fields named \"") + name + "\"");
-    }*/
-    return *found.first;
-  }
-
-  AnyField find_field(AnyField field) const
-  {
-    using exceptions::BadAnyAccess;
-
-    if (!handler_ || field.parent().tindex != handler_->tindex) {
-      throw BadAnyAccess(std::string("Type in Any does not contain field \"") +
-          field.name() + "\"");
-    }
-    return field;
-  }
-
-  AnyField find_field(const std::string &name) const
-  {
-    return find_field(name.c_str());
-  }
-
-  RefImpl ref(const AnyField &field) const
-  {
-    using exceptions::BadAnyAccess;
-
-    if (!supports_fields())
-    {
-      throw BadAnyAccess("Tried to access field in Any holding type "
-          "that doesn't support them");
-    }
-    if (field.parent().tindex != handler_->tindex)
-    {
-      throw BadAnyAccess("Tried to access field in Any from a "
-          "class not contained within");
-    }
-    auto func = handler_->get_field;
-    if (!func) {
-      return {};
-    }
-    const TypeHandlers *handler;
-    void *data;
-    func(field, handler, data, data_);
-    return {handler, data};
-  }
-
-  RefImpl ref(const char *name) const
-  {
-    return ref(find_field(name));
-  }
-
-  RefImpl ref(const std::string &name) const
-  {
-    return ref(find_field(name));
-  }
-
-  RefImpl cref(const AnyField &field) const
-  {
-    return ref(field);
-  }
-
-  RefImpl cref(const char *name) const
-  {
-    return ref(find_field(name));
-  }
-
-  RefImpl cref(const std::string &name) const
-  {
-    return ref(find_field(name));
-  }
-
-  template<typename T>
-  const T &ref(const AnyField &field) const
-  {
-    return ref(field).template ref<T>();
-  }
-
-  template<typename T>
-  const T &ref(const char *name) const
-  {
-    return ref(find_field(name)).template ref<T>();
-  }
-
-  template<typename T>
-  const T& ref(const std::string &name) const
-  {
-    return ref(find_field(name)).template ref<T>();
-  }
-
-  template<typename T>
-  const T &cref(const AnyField &field) const
-  {
-    return cref(field).template cref<T>();
-  }
-
-  template<typename T>
-  const T &cref(const char *name) const
-  {
-    return cref(find_field(name)).template cref<T>();
-  }
-
-  template<typename T>
-  const T& cref(const std::string &name) const
-  {
-    return cref(find_field(name)).template cref<T>();
-  }
-
-  Any clone() const;
-
-  std::string operator()(tags::json_t)
-  {
-    return to_json();
-  }
-
-  class proxy
-  {
-    RefImpl target;
-
-    proxy(RefImpl t) : target(t) {}
-    proxy(const proxy &t) = delete;
-    proxy(proxy &&t) = default;
-
-  public:
-    RefImpl *operator->()
-    {
-      return &target;
-    }
-
-    template<typename T>
-    auto operator()(T &&t) ->
-      decltype(target(std::forward<T>(t)))
-    {
-      return target(std::forward<T>(t));
-    }
-
-    template<typename T>
-    auto operator[](T &&t) ->
-      decltype(target[std::forward<T>(t)])
-    {
-      return target[std::forward<T>(t)];
-    }
-
-    template<typename Impl2, typename RefImpl2>
-    friend class BasicConstAny;
-  };
-
-  Impl *operator->() const { return &this->impl(); }
-
-  template<typename T,
-    enable_if_<!is_type_tag<T>() &&
-      !is_same_decayed<T, tags::json_t>(), int> = 0>
-  proxy operator()(T &&t) const
-  {
-    return proxy(ref(std::forward<T>(t)));
-  }
-
-  template<typename T>
-  const T &operator()(type<T> t) const
-  {
-    return cref(t);
-  }
-
-  bool supports_int_index() const
-  {
-    return handler_ && handler_->index_int;
-  }
-
-  RefImpl operator[](size_t i) const
-  {
-    using exceptions::BadAnyAccess;
-
-    if (!supports_int_index()) {
-      throw BadAnyAccess("Type in Any does not support indexing by integer");
-    }
-    const TypeHandlers *handler = nullptr;
-    void *data = nullptr;
-    handler_->index_int(i, handler, data, data_);
-    return {handler, data};
-  }
-
-  bool supports_size() const
-  {
-    return handler_ && handler_->size;
-  }
-
-  size_t size() const
-  {
-    using exceptions::BadAnyAccess;
-
-    if (!supports_size()) {
-      throw BadAnyAccess("Type in Any does not support size()");
-    }
-    size_t ret;
-    handler_->size(ret, data_);
-    return ret;
-  }
-
-protected:
-  const TypeHandlers *handler_ = nullptr;
-  void *data_ = nullptr;
-
-  struct raw_data_storage
-  {
-    size_t size;
-    char data[1];
-
-    static void *make(const char *data, size_t size)
-    {
-      auto ret = new char[size + sizeof(size)];
-      raw_data_storage *sto = (raw_data_storage *)ret;
-      sto->size = size;
-      memcpy(&sto->data, data, size);
-      return ret;
-    }
-
-    static void *clone(const void *orig)
-    {
-      raw_data_storage *sto = (raw_data_storage *)orig;
-      return make(sto->data, sto->size);
-    }
-  };
-};
-
-/**
- * A general purpose type which can store any type which is:
- *
- *  * Default constructible
- *  * Copy constructible
- *  * Serializable by Boost.Serialization, or implements the forEachField
- *    free function.
- *
- * This class is used by KnowledgeRecord and KnowledgeBase to store (nearly)
- * arbitrary types.
- *
- * It is similar in principle to Boost.Any (and C++17 std::any), but
- * incorporates serialization support, and a different interface.
- **/
 template<typename Impl, typename RefImpl, typename CRefImpl>
 class BasicAny : public BasicConstAny<Impl, CRefImpl>
 {
@@ -1848,14 +1741,14 @@
 inline std::vector<knowledge::AnyField> get_fields(T &val)
 {
   std::vector<knowledge::AnyField> ret;
-  forEachField(do_list_fields{&knowledge::get_type_handler<T>(),
+  for_each_field(do_list_fields{&knowledge::get_type_handler<T>(),
       &ret, 0}, val);
   std::sort(ret.begin(), ret.end(), knowledge::compare_any_fields_by_name());
   return ret;
 }
 
 template<typename T,
-  enable_if_<knowledge::supports_forEachField<T>::value, int> = 0>
+  enable_if_<knowledge::supports_for_each_field<T>::value, int> = 0>
 constexpr knowledge::TypeHandlers::list_fields_fn_type
   get_type_handler_list_fields(type<T>, overload_priority<8>)
 {
@@ -1885,7 +1778,7 @@
 };
 
 template<typename T,
-  enable_if_<knowledge::supports_forEachField<T>::value, int> = 0>
+  enable_if_<knowledge::supports_for_each_field<T>::value, int> = 0>
 constexpr knowledge::TypeHandlers::get_field_fn_type
   get_type_handler_get_field(type<T>, overload_priority<8>)
 {
@@ -1894,7 +1787,7 @@
       void *&out_ptr,
       void *ptr) {
       T &val = *static_cast<T *>(ptr);
-      forEachField(do_get_field{&field, &handler, &out_ptr, 0}, val);
+      for_each_field(do_get_field{&field, &handler, &out_ptr, 0}, val);
     };
 }
 
@@ -1950,9 +1843,9 @@
 
 template<typename Archive, typename T>
 auto serialize(Archive &ar, T &&val) ->
-  ::madara::enable_if_<::madara::knowledge::supports_forEachField<T>::value>
-{
-  forEachField(::madara::knowledge::do_serialize<Archive>{&ar},
+  ::madara::enable_if_<::madara::knowledge::supports_for_each_field<T>::value>
+{
+  for_each_field(::madara::knowledge::do_serialize<Archive>{&ar},
       std::forward<T>(val));
 }
 
