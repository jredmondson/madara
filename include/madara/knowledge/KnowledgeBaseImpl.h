--- conflicted
+++ resolved
@@ -172,6 +172,102 @@
         get_ref (const std::string & key,
              const KnowledgeReferenceSettings & settings =
                      KnowledgeReferenceSettings ());
+
+      /**
+       * Returns a shared_ptr, sharing with the internal one.
+       * If this record is not a string, returns NULL shared_ptr
+       **/
+      template<typename K>
+      std::shared_ptr<std::string> share_string(K && key,
+             const KnowledgeReferenceSettings & settings =
+                     KnowledgeReferenceSettings ()) const
+      {
+        return map_.share_string(std::forward<K>(key), settings);
+      }
+
+      /**
+       * Returns a shared_ptr, while resetting this record to empty.
+       * If this record is not a string, returns NULL shared_ptr
+       **/
+      template<typename K>
+      std::shared_ptr<std::string> take_string(K && key,
+             const KnowledgeReferenceSettings & settings =
+                     KnowledgeReferenceSettings ())
+      {
+        return map_.share_string(std::forward<K>(key), settings);
+      }
+
+      /**
+       * Returns a shared_ptr, sharing with the internal one.
+       * If this record is not an integer array, returns NULL shared_ptr
+       **/
+      template<typename K>
+      std::shared_ptr<std::vector<KnowledgeRecord::Integer>> share_integers(K && key,
+             const KnowledgeReferenceSettings & settings =
+                     KnowledgeReferenceSettings ()) const
+      {
+        return map_.share_integers(std::forward<K>(key), settings);
+      }
+
+      /**
+       * Returns a shared_ptr, while resetting this record to empty.
+       * If this record is not an integer array, returns NULL shared_ptr
+       **/
+      template<typename K>
+      std::shared_ptr<std::vector<KnowledgeRecord::Integer>> take_integers(K && key,
+             const KnowledgeReferenceSettings & settings =
+                     KnowledgeReferenceSettings ())
+      {
+        return map_.share_integers(std::forward<K>(key), settings);
+      }
+
+      /**
+       * Returns a shared_ptr, sharing with the internal one.
+       * If this record is not a doubles array, returns NULL shared_ptr
+       **/
+      template<typename K>
+      std::shared_ptr<std::vector<double>> share_doubles(K && key,
+             const KnowledgeReferenceSettings & settings =
+                     KnowledgeReferenceSettings ()) const
+      {
+        return map_.share_doubles(std::forward<K>(key), settings);
+      }
+
+      /**
+       * Returns a shared_ptr, while resetting this record to empty.
+       * If this record is not an integer array, returns NULL shared_ptr
+       **/
+      template<typename K>
+      std::shared_ptr<std::vector<double>> take_doubles(K && key,
+             const KnowledgeReferenceSettings & settings =
+                     KnowledgeReferenceSettings ())
+      {
+        return map_.share_doubles(std::forward<K>(key), settings);
+      }
+
+      /**
+       * Returns a shared_ptr, sharing with the internal one.
+       * If this record is not a binary files, returns NULL shared_ptr
+       **/
+      template<typename K>
+      std::shared_ptr<std::vector<unsigned char>> share_binary(K && key,
+             const KnowledgeReferenceSettings & settings =
+                     KnowledgeReferenceSettings ()) const
+      {
+        return map_.share_binary(std::forward<K>(key), settings);
+      }
+
+      /**
+       * Returns a shared_ptr, while resetting this record to empty.
+       * If this record is not a binary file, returns NULL shared_ptr
+       **/
+      template<typename K>
+      std::shared_ptr<std::vector<unsigned char>> take_binary(K && key,
+             const KnowledgeReferenceSettings & settings =
+                     KnowledgeReferenceSettings ())
+      {
+        return map_.share_binary(std::forward<K>(key), settings);
+      }
 
       /**
        * Marks the variable reference as updated
@@ -905,13 +1001,8 @@
        **/
 
       int64_t save_checkpoint (
-<<<<<<< HEAD
-        const CheckpointSettings & settings) const;
-
-=======
         CheckpointSettings & settings) const;
-      
->>>>>>> 5b2af1c8
+
       /**
        * Loads the context from a file
        * @param   filename    name of the file to open
