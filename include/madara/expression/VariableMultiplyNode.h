--- conflicted
+++ resolved
@@ -65,11 +65,6 @@
       
       /// holds a right hand side argument if it is not value_
       ComponentNode * rhs_;
-<<<<<<< HEAD
-
-      /// Reference to context for variable retrieval
-=======
->>>>>>> e58f1fbc
     };
   }
 }
