--- conflicted
+++ resolved
@@ -119,18 +119,12 @@
   std::vector<filters::LZ4BufferFilter> lz4_filters;
 #endif
 
-<<<<<<< HEAD
-// function prototype: recursively loads a config file(s) into a pased in string vector.
-// current file recurse limit is adjustable.
-bool load_config_file(std::string config_file_path);
-=======
 // config file recursion limit
 const size_t default_recursion_limit = 10;
 
 // recursively loads a config file(s) and processe with handle_arguments
 bool load_config_file(std::string full_path,
     size_t recursion_limit = default_recursion_limit);
->>>>>>> 96bd6de7
 
 /**
  * Class for keeping track of originator updates on a variable
@@ -310,28 +304,9 @@
 bool capnp_import_dirs_flag = false;
 
 // handle command line arguments
-<<<<<<< HEAD
-void handle_arguments (int argc, char ** argv)
-{  
-  uint max_config_files = 10;
-  static uint config_file_cnt = 0;
-
-  // load and incorporate the defaul karl config file arguments, but only once and first
-  std::string default_config_file_path = madara::utility::expand_envs("$(HOME)/.karl/karl.cfg");
-  std::string testArg(argv[0]);
-  if (testArg != "karlconfig" && config_file_cnt < max_config_files)
-  {    
-    madara_logger_ptr_log(logger::global_logger.get (), logger::LOG_TRACE,
-                          "Attempting to load default karl config...\n");      
-    config_file_cnt++;  
-    load_config_file(default_config_file_path);      
-  }
-  
-=======
 void handle_arguments (int argc, const char ** argv,
     size_t recursion_limit = 10)
 {
->>>>>>> 96bd6de7
   for (int i = 1; i < argc; ++i)
   {              
     std::string arg1 (argv[i]);
@@ -365,15 +340,6 @@
       madara_logger_ptr_log(logger::global_logger.get (), logger::LOG_TRACE,
                             "Found user karl config file flag, param: %s\n",
                              argv[i + 1]);
-<<<<<<< HEAD
-      if (config_file_cnt < max_config_files)
-      {   
-        config_file_cnt++;
-        load_config_file(argv[i + 1]);        
-      } 
-      ++i;             
-    }    
-=======
       if (recursion_limit > 0)
       {
         load_config_file(argv[i + 1], recursion_limit);
@@ -386,7 +352,6 @@
       }
       ++i;
     }
->>>>>>> 96bd6de7
     else if (arg1 == "--debug")
     {
       debug = true;
@@ -1105,85 +1070,11 @@
 
 // loads a config file into a pased in string vector.
 // and then it calls handle_arguments() for processing
-<<<<<<< HEAD
-bool load_config_file(std::string config_file_path)
-=======
 bool load_config_file(std::string full_path, size_t recursion_limit)
->>>>>>> 96bd6de7
 {
   std::string flag;
   std::string param;
   std::string flag_param;
-<<<<<<< HEAD
-  std::string config_file;  
-  // storage for config file arguments
-  std::deque<std::string> argv_config_files;
-  std::vector<char *> argvp_config_files;
-  int flag_cnt = 0;
- 
-  // load the a karl config file
-  std::ifstream file(config_file_path.c_str()); 
-  if (!file) 
-  {
-    madara_logger_ptr_log(logger::global_logger.get (), logger::LOG_ERROR,
-                          "Unable to open karl config file: %s\n", 
-                          config_file_path.c_str());        
-    return false;      
-  }
-  else
-  {
-    // load progam path for first arg
-    argv_config_files.push_back("karlconfig");
-    argvp_config_files.push_back(nullptr);
-    flag_cnt++;     
-    madara_logger_ptr_log(logger::global_logger.get (), logger::LOG_TRACE,
-                          "Found karl config file: %s\n", 
-                          config_file_path.c_str());                   
-       
-    // read each line of the text formatted file in, each line contains 
-    // one flag followed by a space then the param if there is a parameter
-    while (std::getline(file, flag_param))
-    {
-      flag = flag_param.substr(0, flag_param.find_first_of(" "));
-      if (flag_param.find_first_of(" ") == std::string::npos)
-      {
-        param = "";
-      }
-      else
-      {
-        param = flag_param.substr(flag_param.find_first_of(" ") + 1,
-                flag_param.length() - (flag_param.find_first_of(" ") + 1)); 
-      }      
-      madara_logger_ptr_log(logger::global_logger.get (), logger::LOG_TRACE,
-                            "Flag: %s, Param: %s\n", 
-                            flag.c_str(), param.c_str());         
-      madara_logger_ptr_log(logger::global_logger.get (), logger::LOG_TRACE,
-                                "Found a flag saving now...\n"); 
-      argvp_config_files.push_back(nullptr);
-      argv_config_files.push_back(flag);
-      flag_cnt++;
-
-      if (param != "")
-      {
-        madara_logger_ptr_log(logger::global_logger.get (), logger::LOG_TRACE,
-                              "Found a param saving now...\n");     
-        argvp_config_files.push_back(nullptr);
-        argv_config_files.push_back(param);
-        flag_cnt++;
-      }
-    }   
-    file.close();
-
-    // copy over just the string pointers
-    for (uint argv_index = 0; argv_index < argv_config_files.size(); argv_index++)
-    {
-      argvp_config_files[argv_index] = const_cast<char*>
-                                       (argv_config_files[argv_index].c_str());
-    }
-
-    handle_arguments(argvp_config_files.size(), argvp_config_files.data());      
-  }  
-=======
   std::string config_file;
 
   // storage for config file arguments
@@ -1246,7 +1137,6 @@
 
   handle_arguments(argvp_config_files.size(), argvp_config_files.data(),
       recursion_limit - 1);
->>>>>>> 96bd6de7
 
   return true;
 }
@@ -1329,11 +1219,7 @@
   load_config_file(default_karl_config);
 
   // handle all user arguments
-<<<<<<< HEAD
-  handle_arguments(argc, argv);
-=======
   handle_arguments(argc, (const char **)argv);
->>>>>>> 96bd6de7
 
   if (print_stats || print_stats_periodic)
   {
